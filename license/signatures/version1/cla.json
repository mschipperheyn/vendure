{
  "signedContributors": [
    {
      "name": "michaelbromley",
      "id": 6275952,
      "comment_id": 2233494406,
      "created_at": "2024-07-17T14:41:01Z",
      "repoId": 136938012,
      "pullRequestNo": 2955
    },
    {
      "name": "jnugh",
      "id": 143341,
      "comment_id": 2236106565,
      "created_at": "2024-07-18T09:57:09Z",
      "repoId": 136938012,
      "pullRequestNo": 2959
    },
    {
      "name": "martijnvdbrug",
      "id": 6604455,
      "comment_id": 2236279446,
      "created_at": "2024-07-18T11:35:04Z",
      "repoId": 136938012,
      "pullRequestNo": 2960
    },
    {
      "name": "Anddrrew",
      "id": 59182007,
      "comment_id": 2237665792,
      "created_at": "2024-07-18T21:37:30Z",
      "repoId": 136938012,
      "pullRequestNo": 2963
    },
    {
      "name": "dhrtn1006",
      "id": 45638585,
      "comment_id": 2238487161,
      "created_at": "2024-07-19T06:53:24Z",
      "repoId": 136938012,
      "pullRequestNo": 2964
    },
    {
      "name": "williamrijksen",
      "id": 1991582,
      "comment_id": 2250303402,
      "created_at": "2024-07-25T13:17:48Z",
      "repoId": 136938012,
      "pullRequestNo": 2972
    },
    {
      "name": "monrostar",
      "id": 13255191,
      "comment_id": 2255645619,
      "created_at": "2024-07-29T11:09:26Z",
      "repoId": 136938012,
      "pullRequestNo": 2978
    },
    {
      "name": "jacobfrantz1",
      "id": 69358280,
      "comment_id": 2258961522,
      "created_at": "2024-07-30T18:31:00Z",
      "repoId": 136938012,
      "pullRequestNo": 2982
    },
    {
      "name": "arrrrny",
      "id": 48218623,
      "comment_id": 2262149965,
      "created_at": "2024-08-01T06:25:53Z",
      "repoId": 136938012,
      "pullRequestNo": 2987
    },
    {
      "name": "casperiv0",
      "id": 53900565,
      "comment_id": 2267440518,
      "created_at": "2024-08-04T08:52:46Z",
      "repoId": 136938012,
      "pullRequestNo": 2993
    },
    {
      "name": "DanielBiegler",
      "id": 14810858,
      "comment_id": 2267490248,
      "created_at": "2024-08-04T10:20:47Z",
      "repoId": 136938012,
      "pullRequestNo": 2994
    },
    {
      "name": "dfernandesbsolus",
      "id": 96054351,
      "comment_id": 2277331192,
      "created_at": "2024-08-09T07:30:28Z",
      "repoId": 136938012,
      "pullRequestNo": 3002
    },
    {
      "name": "Dominic-Preap",
      "id": 14802170,
      "comment_id": 2281685611,
      "created_at": "2024-08-10T13:11:42Z",
      "repoId": 136938012,
      "pullRequestNo": 3007
    },
    {
      "name": "jyling",
      "id": 11886327,
      "comment_id": 2286576339,
      "created_at": "2024-08-13T15:47:42Z",
      "repoId": 136938012,
      "pullRequestNo": 3009
    },
    {
      "name": "sphade",
      "id": 85949974,
      "comment_id": 2304127063,
      "created_at": "2024-08-22T08:51:51Z",
      "repoId": 136938012,
      "pullRequestNo": 3027
    },
    {
      "name": "hsensh",
      "id": 23084617,
      "comment_id": 2324473830,
      "created_at": "2024-09-02T11:14:15Z",
      "repoId": 136938012,
      "pullRequestNo": 3041
    },
    {
      "name": "neokim",
      "id": 3601028,
      "comment_id": 2339775064,
      "created_at": "2024-09-10T06:26:52Z",
      "repoId": 136938012,
      "pullRequestNo": 3052
    },
    {
      "name": "lgoebkes",
      "id": 63648932,
      "comment_id": 2343353535,
      "created_at": "2024-09-11T11:18:34Z",
      "repoId": 136938012,
      "pullRequestNo": 3060
    },
    {
      "name": "dlhck",
      "id": 24294584,
      "comment_id": 2348958453,
      "created_at": "2024-09-13T13:24:48Z",
      "repoId": 136938012,
      "pullRequestNo": 3064
    },
    {
      "name": "oliverstreissi",
      "id": 47336957,
      "comment_id": 2360439546,
      "created_at": "2024-09-19T09:08:11Z",
      "repoId": 136938012,
      "pullRequestNo": 3071
    },
    {
      "name": "pujux",
      "id": 17516174,
      "comment_id": 2372190764,
      "created_at": "2024-09-24T19:30:06Z",
      "repoId": 136938012,
      "pullRequestNo": 3080
    },
    {
      "name": "yasserlens",
      "id": 2945770,
      "comment_id": 2374994542,
      "created_at": "2024-09-25T19:12:53Z",
      "repoId": 136938012,
      "pullRequestNo": 3076
    },
    {
      "name": "sonntag-philipp",
      "id": 31292378,
      "comment_id": 2376509761,
      "created_at": "2024-09-26T10:04:13Z",
      "repoId": 136938012,
      "pullRequestNo": 3089
    },
    {
      "name": "yazfield",
      "id": 9166171,
      "comment_id": 2383050029,
      "created_at": "2024-09-30T12:27:50Z",
      "repoId": 136938012,
      "pullRequestNo": 3096
    },
    {
      "name": "kyunal",
      "id": 33372279,
      "comment_id": 2395056311,
      "created_at": "2024-10-05T13:21:30Z",
      "repoId": 136938012,
      "pullRequestNo": 3110
    },
    {
      "name": "LeftoversTodayAppAdmin",
      "id": 139936478,
      "comment_id": 2395622489,
      "created_at": "2024-10-06T23:06:02Z",
      "repoId": 136938012,
      "pullRequestNo": 3112
    },
    {
      "name": "TheValkDokk",
      "id": 91455763,
      "comment_id": 2415609869,
      "created_at": "2024-10-16T02:43:06Z",
      "repoId": 136938012,
      "pullRequestNo": 3138
    },
    {
      "name": "toBeOfUse",
      "id": 49729978,
      "comment_id": 2418095428,
      "created_at": "2024-10-16T22:46:52Z",
      "repoId": 136938012,
      "pullRequestNo": 3141
    },
    {
      "name": "inderjotx",
      "id": 112561014,
      "comment_id": 2419283596,
      "created_at": "2024-10-17T11:35:29Z",
      "repoId": 136938012,
      "pullRequestNo": 3135
    },
    {
      "name": "d46",
      "id": 1814962,
      "comment_id": 2422253335,
      "created_at": "2024-10-18T11:29:06Z",
      "repoId": 136938012,
      "pullRequestNo": 3145
    },
    {
      "name": "gkielwasser",
      "id": 1532438,
      "comment_id": 2423851259,
      "created_at": "2024-10-19T13:29:53Z",
      "repoId": 136938012,
      "pullRequestNo": 3155
    },
    {
      "name": "taxilian",
      "id": 224334,
      "comment_id": 2425245955,
      "created_at": "2024-10-20T22:01:36Z",
      "repoId": 136938012,
      "pullRequestNo": 3151
    },
    {
      "name": "twlite",
      "id": 46562212,
      "comment_id": 2441869361,
      "created_at": "2024-10-28T15:12:26Z",
      "repoId": 136938012,
      "pullRequestNo": 3171
    },
    {
      "name": "alexisvigoureux",
      "id": 6134849,
      "comment_id": 2444508370,
      "created_at": "2024-10-29T14:55:39Z",
      "repoId": 136938012,
      "pullRequestNo": 3172
    },
    {
      "name": "HausTechTeam",
      "id": 157805863,
      "comment_id": 2449329824,
      "created_at": "2024-10-31T08:42:52Z",
      "repoId": 136938012,
      "pullRequestNo": 3174
    },
    {
      "name": "kkerti",
      "id": 47832952,
      "comment_id": 2458191015,
      "created_at": "2024-11-05T21:33:05Z",
      "repoId": 136938012,
      "pullRequestNo": 3187
    },
    {
      "name": "shingoaoyama1",
      "id": 17615101,
      "comment_id": 2459213307,
      "created_at": "2024-11-06T10:15:37Z",
      "repoId": 136938012,
      "pullRequestNo": 3192
<<<<<<< HEAD
=======
    },
    {
      "name": "agoransson",
      "id": 487002,
      "comment_id": 2466157456,
      "created_at": "2024-11-09T10:08:00Z",
      "repoId": 136938012,
      "pullRequestNo": 3205
>>>>>>> e4fd03c4
    }
  ]
}<|MERGE_RESOLUTION|>--- conflicted
+++ resolved
@@ -295,8 +295,6 @@
       "created_at": "2024-11-06T10:15:37Z",
       "repoId": 136938012,
       "pullRequestNo": 3192
-<<<<<<< HEAD
-=======
     },
     {
       "name": "agoransson",
@@ -305,7 +303,6 @@
       "created_at": "2024-11-09T10:08:00Z",
       "repoId": 136938012,
       "pullRequestNo": 3205
->>>>>>> e4fd03c4
     }
   ]
 }