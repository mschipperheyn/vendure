--- conflicted
+++ resolved
@@ -26,16 +26,12 @@
   quantity: Scalars['Int'];
 };
 
-<<<<<<< HEAD
-export type AddManualPaymentToOrderResult = ManualPaymentStateError | Order;
-=======
 export type AddItemToDraftOrderInput = {
   productVariantId: Scalars['ID'];
   quantity: Scalars['Int'];
 };
 
-export type AddManualPaymentToOrderResult = Order | ManualPaymentStateError;
->>>>>>> ae85cdef
+export type AddManualPaymentToOrderResult = ManualPaymentStateError | Order;
 
 export type AddNoteToCustomerInput = {
   id: Scalars['ID'];
@@ -164,7 +160,7 @@
   refundId: Scalars['ID'];
 };
 
-export type ApplyCouponCodeResult = Order | CouponCodeExpiredError | CouponCodeInvalidError | CouponCodeLimitError;
+export type ApplyCouponCodeResult = CouponCodeExpiredError | CouponCodeInvalidError | CouponCodeLimitError | Order;
 
 export type Asset = Node & {
   createdAt: Scalars['DateTime'];
@@ -1410,6 +1406,7 @@
   EMPTY_ORDER_LINE_SELECTION_ERROR = 'EMPTY_ORDER_LINE_SELECTION_ERROR',
   FACET_IN_USE_ERROR = 'FACET_IN_USE_ERROR',
   FULFILLMENT_STATE_TRANSITION_ERROR = 'FULFILLMENT_STATE_TRANSITION_ERROR',
+  INELIGIBLE_SHIPPING_METHOD_ERROR = 'INELIGIBLE_SHIPPING_METHOD_ERROR',
   INSUFFICIENT_STOCK_ERROR = 'INSUFFICIENT_STOCK_ERROR',
   INSUFFICIENT_STOCK_ON_HAND_ERROR = 'INSUFFICIENT_STOCK_ON_HAND_ERROR',
   INVALID_CREDENTIALS_ERROR = 'INVALID_CREDENTIALS_ERROR',
@@ -1423,37 +1420,22 @@
   NATIVE_AUTH_STRATEGY_ERROR = 'NATIVE_AUTH_STRATEGY_ERROR',
   NEGATIVE_QUANTITY_ERROR = 'NEGATIVE_QUANTITY_ERROR',
   NOTHING_TO_REFUND_ERROR = 'NOTHING_TO_REFUND_ERROR',
+  NO_ACTIVE_ORDER_ERROR = 'NO_ACTIVE_ORDER_ERROR',
   NO_CHANGES_SPECIFIED_ERROR = 'NO_CHANGES_SPECIFIED_ERROR',
   ORDER_LIMIT_ERROR = 'ORDER_LIMIT_ERROR',
+  ORDER_MODIFICATION_ERROR = 'ORDER_MODIFICATION_ERROR',
   ORDER_MODIFICATION_STATE_ERROR = 'ORDER_MODIFICATION_STATE_ERROR',
   ORDER_STATE_TRANSITION_ERROR = 'ORDER_STATE_TRANSITION_ERROR',
   PAYMENT_METHOD_MISSING_ERROR = 'PAYMENT_METHOD_MISSING_ERROR',
   PAYMENT_ORDER_MISMATCH_ERROR = 'PAYMENT_ORDER_MISMATCH_ERROR',
   PAYMENT_STATE_TRANSITION_ERROR = 'PAYMENT_STATE_TRANSITION_ERROR',
   PRODUCT_OPTION_IN_USE_ERROR = 'PRODUCT_OPTION_IN_USE_ERROR',
-<<<<<<< HEAD
   QUANTITY_TOO_GREAT_ERROR = 'QUANTITY_TOO_GREAT_ERROR',
   REFUND_ORDER_STATE_ERROR = 'REFUND_ORDER_STATE_ERROR',
   REFUND_PAYMENT_ID_MISSING_ERROR = 'REFUND_PAYMENT_ID_MISSING_ERROR',
   REFUND_STATE_TRANSITION_ERROR = 'REFUND_STATE_TRANSITION_ERROR',
   SETTLE_PAYMENT_ERROR = 'SETTLE_PAYMENT_ERROR',
   UNKNOWN_ERROR = 'UNKNOWN_ERROR'
-=======
-  MISSING_CONDITIONS_ERROR = 'MISSING_CONDITIONS_ERROR',
-  NATIVE_AUTH_STRATEGY_ERROR = 'NATIVE_AUTH_STRATEGY_ERROR',
-  INVALID_CREDENTIALS_ERROR = 'INVALID_CREDENTIALS_ERROR',
-  ORDER_STATE_TRANSITION_ERROR = 'ORDER_STATE_TRANSITION_ERROR',
-  EMAIL_ADDRESS_CONFLICT_ERROR = 'EMAIL_ADDRESS_CONFLICT_ERROR',
-  ORDER_LIMIT_ERROR = 'ORDER_LIMIT_ERROR',
-  NEGATIVE_QUANTITY_ERROR = 'NEGATIVE_QUANTITY_ERROR',
-  INSUFFICIENT_STOCK_ERROR = 'INSUFFICIENT_STOCK_ERROR',
-  COUPON_CODE_INVALID_ERROR = 'COUPON_CODE_INVALID_ERROR',
-  COUPON_CODE_EXPIRED_ERROR = 'COUPON_CODE_EXPIRED_ERROR',
-  COUPON_CODE_LIMIT_ERROR = 'COUPON_CODE_LIMIT_ERROR',
-  ORDER_MODIFICATION_ERROR = 'ORDER_MODIFICATION_ERROR',
-  INELIGIBLE_SHIPPING_METHOD_ERROR = 'INELIGIBLE_SHIPPING_METHOD_ERROR',
-  NO_ACTIVE_ORDER_ERROR = 'NO_ACTIVE_ORDER_ERROR'
->>>>>>> ae85cdef
 }
 
 export type ErrorResult = {
@@ -2303,6 +2285,8 @@
   /** Add Customers to a CustomerGroup */
   addCustomersToGroup: CustomerGroup;
   addFulfillmentToOrder: AddFulfillmentToOrderResult;
+  /** Adds an item to the draft Order. */
+  addItemToDraftOrder: UpdateOrderItemsResult;
   /**
    * Used to manually create a new Payment against an Order.
    * This can be used by an Administrator when an Order is in the ArrangingPayment state.
@@ -2319,6 +2303,10 @@
   addNoteToOrder: Order;
   /** Add an OptionGroup to a Product */
   addOptionGroupToProduct: Product;
+  /** Adjusts a draft OrderLine. If custom fields are defined on the OrderLine entity, a third argument 'customFields' of type `OrderLineCustomFieldsInput` will be available. */
+  adjustDraftOrderLine: UpdateOrderItemsResult;
+  /** Applies the given coupon code to the draft Order */
+  applyCouponCodeToDraftOrder: ApplyCouponCodeResult;
   /** Assign assets to channel */
   assignAssetsToChannel: Array<Asset>;
   /** Assigns Collections to the specified Channel */
@@ -2354,6 +2342,8 @@
   createCustomerAddress: Address;
   /** Create a new CustomerGroup */
   createCustomerGroup: CustomerGroup;
+  /** Creates a draft Order */
+  createDraftOrder: Order;
   /** Create a new Facet */
   createFacet: Facet;
   /** Create one or more FacetValues */
@@ -2402,6 +2392,8 @@
   /** Delete a CustomerGroup */
   deleteCustomerGroup: DeletionResponse;
   deleteCustomerNote: DeletionResponse;
+  /** Deletes a draft Order */
+  deleteDraftOrder: DeletionResponse;
   /** Delete an existing Facet */
   deleteFacet: DeletionResponse;
   /** Delete one or more FacetValues */
@@ -2450,8 +2442,12 @@
   reindex: Job;
   /** Removes Collections from the specified Channel */
   removeCollectionsFromChannel: Array<Collection>;
+  /** Removes the given coupon code from the draft Order */
+  removeCouponCodeFromDraftOrder?: Maybe<Order>;
   /** Remove Customers from a CustomerGroup */
   removeCustomersFromGroup: CustomerGroup;
+  /** Remove an OrderLine from the draft Order */
+  removeDraftOrderLine: RemoveOrderItemsResult;
   /** Removes Facets from the specified Channel */
   removeFacetsFromChannel: Array<RemoveFacetFromChannelResult>;
   /** Remove members from a Zone */
@@ -2467,13 +2463,21 @@
   /** Remove all settled jobs in the given queues older than the given date. Returns the number of jobs deleted. */
   removeSettledJobs: Scalars['Int'];
   runPendingSearchIndexUpdates: Success;
+  setCustomerForDraftOrder: SetCustomerForDraftOrderResult;
+  /** Sets the billing address for a draft Order */
+  setDraftOrderBillingAddress: Order;
+  /** Allows any custom fields to be set for the active order */
+  setDraftOrderCustomFields: Order;
+  /** Sets the shipping address for a draft Order */
+  setDraftOrderShippingAddress: Order;
+  /** Sets the shipping method by id, which can be obtained with the `eligibleShippingMethodsForDraftOrder` query */
+  setDraftOrderShippingMethod: SetOrderShippingMethodResult;
   setOrderCustomFields?: Maybe<Order>;
   settlePayment: SettlePaymentResult;
   settleRefund: SettleRefundResult;
   transitionFulfillmentToState: TransitionFulfillmentToStateResult;
   transitionOrderToState?: Maybe<TransitionOrderToStateResult>;
   transitionPaymentToState: TransitionPaymentToStateResult;
-<<<<<<< HEAD
   /** Update the active (currently logged-in) Administrator */
   updateActiveAdministrator: Administrator;
   /** Update an existing Administrator */
@@ -2499,49 +2503,6 @@
   updateFacetValues: Array<FacetValue>;
   updateGlobalSettings: UpdateGlobalSettingsResult;
   updateOrderNote: HistoryEntry;
-=======
-  setOrderCustomFields?: Maybe<Order>;
-  /**
-   * Allows an Order to be modified after it has been completed by the Customer. The Order must first
-   * be in the `Modifying` state.
-   */
-  modifyOrder: ModifyOrderResult;
-  /**
-   * Used to manually create a new Payment against an Order.
-   * This can be used by an Administrator when an Order is in the ArrangingPayment state.
-   *
-   * It is also used when a completed Order
-   * has been modified (using `modifyOrder`) and the price has increased. The extra payment
-   * can then be manually arranged by the administrator, and the details used to create a new
-   * Payment.
-   */
-  addManualPaymentToOrder: AddManualPaymentToOrderResult;
-  /** Creates a draft Order */
-  createDraftOrder: Order;
-  /** Deletes a draft Order */
-  deleteDraftOrder: DeletionResponse;
-  /** Adds an item to the draft Order. */
-  addItemToDraftOrder: UpdateOrderItemsResult;
-  /** Adjusts a draft OrderLine. If custom fields are defined on the OrderLine entity, a third argument 'customFields' of type `OrderLineCustomFieldsInput` will be available. */
-  adjustDraftOrderLine: UpdateOrderItemsResult;
-  /** Remove an OrderLine from the draft Order */
-  removeDraftOrderLine: RemoveOrderItemsResult;
-  setCustomerForDraftOrder: SetCustomerForDraftOrderResult;
-  /** Sets the shipping address for a draft Order */
-  setDraftOrderShippingAddress: Order;
-  /** Sets the billing address for a draft Order */
-  setDraftOrderBillingAddress: Order;
-  /** Allows any custom fields to be set for the active order */
-  setDraftOrderCustomFields: Order;
-  /** Applies the given coupon code to the draft Order */
-  applyCouponCodeToDraftOrder: ApplyCouponCodeResult;
-  /** Removes the given coupon code from the draft Order */
-  removeCouponCodeFromDraftOrder?: Maybe<Order>;
-  /** Sets the shipping method by id, which can be obtained with the `eligibleShippingMethodsForDraftOrder` query */
-  setDraftOrderShippingMethod: SetOrderShippingMethodResult;
-  /** Create existing PaymentMethod */
-  createPaymentMethod: PaymentMethod;
->>>>>>> ae85cdef
   /** Update an existing PaymentMethod */
   updatePaymentMethod: PaymentMethod;
   /** Update an existing Product */
@@ -2581,6 +2542,12 @@
 };
 
 
+export type MutationAddItemToDraftOrderArgs = {
+  input: AddItemToDraftOrderInput;
+  orderId: Scalars['ID'];
+};
+
+
 export type MutationAddManualPaymentToOrderArgs = {
   input: ManualPaymentInput;
 };
@@ -2608,6 +2575,18 @@
 };
 
 
+export type MutationAdjustDraftOrderLineArgs = {
+  input: AdjustDraftOrderLineInput;
+  orderId: Scalars['ID'];
+};
+
+
+export type MutationApplyCouponCodeToDraftOrderArgs = {
+  couponCode: Scalars['String'];
+  orderId: Scalars['ID'];
+};
+
+
 export type MutationAssignAssetsToChannelArgs = {
   input: AssignAssetsToChannelInput;
 };
@@ -2832,6 +2811,11 @@
 };
 
 
+export type MutationDeleteDraftOrderArgs = {
+  orderId: Scalars['ID'];
+};
+
+
 export type MutationDeleteFacetArgs = {
   force?: InputMaybe<Scalars['Boolean']>;
   id: Scalars['ID'];
@@ -2921,79 +2905,8 @@
 };
 
 
-<<<<<<< HEAD
 export type MutationFlushBufferedJobsArgs = {
   bufferIds?: InputMaybe<Array<Scalars['String']>>;
-=======
-export type MutationDeleteDraftOrderArgs = {
-  orderId: Scalars['ID'];
-};
-
-
-export type MutationAddItemToDraftOrderArgs = {
-  orderId: Scalars['ID'];
-  input: AddItemToDraftOrderInput;
-};
-
-
-export type MutationAdjustDraftOrderLineArgs = {
-  orderId: Scalars['ID'];
-  input: AdjustDraftOrderLineInput;
-};
-
-
-export type MutationRemoveDraftOrderLineArgs = {
-  orderId: Scalars['ID'];
-  orderLineId: Scalars['ID'];
-};
-
-
-export type MutationSetCustomerForDraftOrderArgs = {
-  orderId: Scalars['ID'];
-  customerId?: Maybe<Scalars['ID']>;
-  input?: Maybe<CreateCustomerInput>;
-};
-
-
-export type MutationSetDraftOrderShippingAddressArgs = {
-  orderId: Scalars['ID'];
-  input: CreateAddressInput;
-};
-
-
-export type MutationSetDraftOrderBillingAddressArgs = {
-  orderId: Scalars['ID'];
-  input: CreateAddressInput;
-};
-
-
-export type MutationSetDraftOrderCustomFieldsArgs = {
-  orderId: Scalars['ID'];
-  input: UpdateOrderInput;
-};
-
-
-export type MutationApplyCouponCodeToDraftOrderArgs = {
-  orderId: Scalars['ID'];
-  couponCode: Scalars['String'];
-};
-
-
-export type MutationRemoveCouponCodeFromDraftOrderArgs = {
-  orderId: Scalars['ID'];
-  couponCode: Scalars['String'];
-};
-
-
-export type MutationSetDraftOrderShippingMethodArgs = {
-  orderId: Scalars['ID'];
-  shippingMethodId: Scalars['ID'];
-};
-
-
-export type MutationCreatePaymentMethodArgs = {
-  input: CreatePaymentMethodInput;
->>>>>>> ae85cdef
 };
 
 
@@ -3029,12 +2942,24 @@
 };
 
 
+export type MutationRemoveCouponCodeFromDraftOrderArgs = {
+  couponCode: Scalars['String'];
+  orderId: Scalars['ID'];
+};
+
+
 export type MutationRemoveCustomersFromGroupArgs = {
   customerGroupId: Scalars['ID'];
   customerIds: Array<Scalars['ID']>;
 };
 
 
+export type MutationRemoveDraftOrderLineArgs = {
+  orderId: Scalars['ID'];
+  orderLineId: Scalars['ID'];
+};
+
+
 export type MutationRemoveFacetsFromChannelArgs = {
   input: RemoveFacetsFromChannelInput;
 };
@@ -3070,6 +2995,37 @@
 export type MutationRemoveSettledJobsArgs = {
   olderThan?: InputMaybe<Scalars['DateTime']>;
   queueNames?: InputMaybe<Array<Scalars['String']>>;
+};
+
+
+export type MutationSetCustomerForDraftOrderArgs = {
+  customerId?: InputMaybe<Scalars['ID']>;
+  input?: InputMaybe<CreateCustomerInput>;
+  orderId: Scalars['ID'];
+};
+
+
+export type MutationSetDraftOrderBillingAddressArgs = {
+  input: CreateAddressInput;
+  orderId: Scalars['ID'];
+};
+
+
+export type MutationSetDraftOrderCustomFieldsArgs = {
+  input: UpdateOrderInput;
+  orderId: Scalars['ID'];
+};
+
+
+export type MutationSetDraftOrderShippingAddressArgs = {
+  input: CreateAddressInput;
+  orderId: Scalars['ID'];
+};
+
+
+export type MutationSetDraftOrderShippingMethodArgs = {
+  orderId: Scalars['ID'];
+  shippingMethodId: Scalars['ID'];
 };
 
 
@@ -4035,1420 +3991,6 @@
   id: Scalars['ID'];
   languageCode: LanguageCode;
   name: Scalars['String'];
-<<<<<<< HEAD
-=======
-};
-
-export type ProductOptionTranslationInput = {
-  id?: Maybe<Scalars['ID']>;
-  languageCode: LanguageCode;
-  name?: Maybe<Scalars['String']>;
-  customFields?: Maybe<Scalars['JSON']>;
-};
-
-export type ProductSortParameter = {
-  id?: Maybe<SortOrder>;
-  createdAt?: Maybe<SortOrder>;
-  updatedAt?: Maybe<SortOrder>;
-  name?: Maybe<SortOrder>;
-  slug?: Maybe<SortOrder>;
-  description?: Maybe<SortOrder>;
-};
-
-export type ProductTranslation = {
-  id: Scalars['ID'];
-  createdAt: Scalars['DateTime'];
-  updatedAt: Scalars['DateTime'];
-  languageCode: LanguageCode;
-  name: Scalars['String'];
-  slug: Scalars['String'];
-  description: Scalars['String'];
-};
-
-export type ProductTranslationInput = {
-  id?: Maybe<Scalars['ID']>;
-  languageCode: LanguageCode;
-  name?: Maybe<Scalars['String']>;
-  slug?: Maybe<Scalars['String']>;
-  description?: Maybe<Scalars['String']>;
-  customFields?: Maybe<Scalars['JSON']>;
-};
-
-export type ProductVariant = Node & {
-  enabled: Scalars['Boolean'];
-  trackInventory: GlobalFlag;
-  stockOnHand: Scalars['Int'];
-  stockAllocated: Scalars['Int'];
-  outOfStockThreshold: Scalars['Int'];
-  useGlobalOutOfStockThreshold: Scalars['Boolean'];
-  stockMovements: StockMovementList;
-  channels: Array<Channel>;
-  id: Scalars['ID'];
-  product: Product;
-  productId: Scalars['ID'];
-  createdAt: Scalars['DateTime'];
-  updatedAt: Scalars['DateTime'];
-  languageCode: LanguageCode;
-  sku: Scalars['String'];
-  name: Scalars['String'];
-  featuredAsset?: Maybe<Asset>;
-  assets: Array<Asset>;
-  price: Scalars['Int'];
-  currencyCode: CurrencyCode;
-  priceWithTax: Scalars['Int'];
-  stockLevel: Scalars['String'];
-  taxRateApplied: TaxRate;
-  taxCategory: TaxCategory;
-  options: Array<ProductOption>;
-  facetValues: Array<FacetValue>;
-  translations: Array<ProductVariantTranslation>;
-  customFields?: Maybe<Scalars['JSON']>;
-};
-
-
-export type ProductVariantStockMovementsArgs = {
-  options?: Maybe<StockMovementListOptions>;
-};
-
-export type ProductVariantFilterParameter = {
-  enabled?: Maybe<BooleanOperators>;
-  trackInventory?: Maybe<StringOperators>;
-  stockOnHand?: Maybe<NumberOperators>;
-  stockAllocated?: Maybe<NumberOperators>;
-  outOfStockThreshold?: Maybe<NumberOperators>;
-  useGlobalOutOfStockThreshold?: Maybe<BooleanOperators>;
-  id?: Maybe<IdOperators>;
-  productId?: Maybe<IdOperators>;
-  createdAt?: Maybe<DateOperators>;
-  updatedAt?: Maybe<DateOperators>;
-  languageCode?: Maybe<StringOperators>;
-  sku?: Maybe<StringOperators>;
-  name?: Maybe<StringOperators>;
-  price?: Maybe<NumberOperators>;
-  currencyCode?: Maybe<StringOperators>;
-  priceWithTax?: Maybe<NumberOperators>;
-  stockLevel?: Maybe<StringOperators>;
-};
-
-export type ProductVariantList = PaginatedList & {
-  items: Array<ProductVariant>;
-  totalItems: Scalars['Int'];
-};
-
-export type ProductVariantListOptions = {
-  /** Skips the first n results, for use in pagination */
-  skip?: Maybe<Scalars['Int']>;
-  /** Takes n results, for use in pagination */
-  take?: Maybe<Scalars['Int']>;
-  /** Specifies which properties to sort the results by */
-  sort?: Maybe<ProductVariantSortParameter>;
-  /** Allows the results to be filtered */
-  filter?: Maybe<ProductVariantFilterParameter>;
-  /** Specifies whether multiple "filter" arguments should be combines with a logical AND or OR operation. Defaults to AND. */
-  filterOperator?: Maybe<LogicalOperator>;
-};
-
-export type ProductVariantSortParameter = {
-  stockOnHand?: Maybe<SortOrder>;
-  stockAllocated?: Maybe<SortOrder>;
-  outOfStockThreshold?: Maybe<SortOrder>;
-  id?: Maybe<SortOrder>;
-  productId?: Maybe<SortOrder>;
-  createdAt?: Maybe<SortOrder>;
-  updatedAt?: Maybe<SortOrder>;
-  sku?: Maybe<SortOrder>;
-  name?: Maybe<SortOrder>;
-  price?: Maybe<SortOrder>;
-  priceWithTax?: Maybe<SortOrder>;
-  stockLevel?: Maybe<SortOrder>;
-};
-
-export type ProductVariantTranslation = {
-  id: Scalars['ID'];
-  createdAt: Scalars['DateTime'];
-  updatedAt: Scalars['DateTime'];
-  languageCode: LanguageCode;
-  name: Scalars['String'];
-};
-
-export type ProductVariantTranslationInput = {
-  id?: Maybe<Scalars['ID']>;
-  languageCode: LanguageCode;
-  name?: Maybe<Scalars['String']>;
-  customFields?: Maybe<Scalars['JSON']>;
-};
-
-export type Promotion = Node & {
-  id: Scalars['ID'];
-  createdAt: Scalars['DateTime'];
-  updatedAt: Scalars['DateTime'];
-  startsAt?: Maybe<Scalars['DateTime']>;
-  endsAt?: Maybe<Scalars['DateTime']>;
-  couponCode?: Maybe<Scalars['String']>;
-  perCustomerUsageLimit?: Maybe<Scalars['Int']>;
-  name: Scalars['String'];
-  enabled: Scalars['Boolean'];
-  conditions: Array<ConfigurableOperation>;
-  actions: Array<ConfigurableOperation>;
-  customFields?: Maybe<Scalars['JSON']>;
-};
-
-export type PromotionFilterParameter = {
-  id?: Maybe<IdOperators>;
-  createdAt?: Maybe<DateOperators>;
-  updatedAt?: Maybe<DateOperators>;
-  startsAt?: Maybe<DateOperators>;
-  endsAt?: Maybe<DateOperators>;
-  couponCode?: Maybe<StringOperators>;
-  perCustomerUsageLimit?: Maybe<NumberOperators>;
-  name?: Maybe<StringOperators>;
-  enabled?: Maybe<BooleanOperators>;
-};
-
-export type PromotionList = PaginatedList & {
-  items: Array<Promotion>;
-  totalItems: Scalars['Int'];
-};
-
-export type PromotionListOptions = {
-  /** Skips the first n results, for use in pagination */
-  skip?: Maybe<Scalars['Int']>;
-  /** Takes n results, for use in pagination */
-  take?: Maybe<Scalars['Int']>;
-  /** Specifies which properties to sort the results by */
-  sort?: Maybe<PromotionSortParameter>;
-  /** Allows the results to be filtered */
-  filter?: Maybe<PromotionFilterParameter>;
-  /** Specifies whether multiple "filter" arguments should be combines with a logical AND or OR operation. Defaults to AND. */
-  filterOperator?: Maybe<LogicalOperator>;
-};
-
-export type PromotionSortParameter = {
-  id?: Maybe<SortOrder>;
-  createdAt?: Maybe<SortOrder>;
-  updatedAt?: Maybe<SortOrder>;
-  startsAt?: Maybe<SortOrder>;
-  endsAt?: Maybe<SortOrder>;
-  couponCode?: Maybe<SortOrder>;
-  perCustomerUsageLimit?: Maybe<SortOrder>;
-  name?: Maybe<SortOrder>;
-};
-
-/** Returned if the specified quantity of an OrderLine is greater than the number of items in that line */
-export type QuantityTooGreatError = ErrorResult & {
-  errorCode: ErrorCode;
-  message: Scalars['String'];
-};
-
-export type Query = {
-  administrators: AdministratorList;
-  administrator?: Maybe<Administrator>;
-  activeAdministrator?: Maybe<Administrator>;
-  /** Get a list of Assets */
-  assets: AssetList;
-  /** Get a single Asset by id */
-  asset?: Maybe<Asset>;
-  me?: Maybe<CurrentUser>;
-  channels: Array<Channel>;
-  channel?: Maybe<Channel>;
-  activeChannel: Channel;
-  collections: CollectionList;
-  /** Get a Collection either by id or slug. If neither id nor slug is specified, an error will result. */
-  collection?: Maybe<Collection>;
-  collectionFilters: Array<ConfigurableOperationDefinition>;
-  /** Used for real-time previews of the contents of a Collection */
-  previewCollectionVariants: ProductVariantList;
-  countries: CountryList;
-  country?: Maybe<Country>;
-  customerGroups: CustomerGroupList;
-  customerGroup?: Maybe<CustomerGroup>;
-  customers: CustomerList;
-  customer?: Maybe<Customer>;
-  facets: FacetList;
-  facet?: Maybe<Facet>;
-  globalSettings: GlobalSettings;
-  job?: Maybe<Job>;
-  jobs: JobList;
-  jobsById: Array<Job>;
-  jobQueues: Array<JobQueue>;
-  jobBufferSize: Array<JobBufferSize>;
-  order?: Maybe<Order>;
-  orders: OrderList;
-  /** Returns a list of eligible shipping methods for the draft Order */
-  eligibleShippingMethodsForDraftOrder: Array<ShippingMethodQuote>;
-  paymentMethods: PaymentMethodList;
-  paymentMethod?: Maybe<PaymentMethod>;
-  paymentMethodEligibilityCheckers: Array<ConfigurableOperationDefinition>;
-  paymentMethodHandlers: Array<ConfigurableOperationDefinition>;
-  productOptionGroups: Array<ProductOptionGroup>;
-  productOptionGroup?: Maybe<ProductOptionGroup>;
-  search: SearchResponse;
-  pendingSearchIndexUpdates: Scalars['Int'];
-  /** List Products */
-  products: ProductList;
-  /** Get a Product either by id or slug. If neither id nor slug is specified, an error will result. */
-  product?: Maybe<Product>;
-  /** List ProductVariants either all or for the specific product. */
-  productVariants: ProductVariantList;
-  /** Get a ProductVariant by id */
-  productVariant?: Maybe<ProductVariant>;
-  promotion?: Maybe<Promotion>;
-  promotions: PromotionList;
-  promotionConditions: Array<ConfigurableOperationDefinition>;
-  promotionActions: Array<ConfigurableOperationDefinition>;
-  roles: RoleList;
-  role?: Maybe<Role>;
-  shippingMethods: ShippingMethodList;
-  shippingMethod?: Maybe<ShippingMethod>;
-  shippingEligibilityCheckers: Array<ConfigurableOperationDefinition>;
-  shippingCalculators: Array<ConfigurableOperationDefinition>;
-  fulfillmentHandlers: Array<ConfigurableOperationDefinition>;
-  testShippingMethod: TestShippingMethodResult;
-  testEligibleShippingMethods: Array<ShippingMethodQuote>;
-  tag: Tag;
-  tags: TagList;
-  taxCategories: Array<TaxCategory>;
-  taxCategory?: Maybe<TaxCategory>;
-  taxRates: TaxRateList;
-  taxRate?: Maybe<TaxRate>;
-  zones: Array<Zone>;
-  zone?: Maybe<Zone>;
-};
-
-
-export type QueryAdministratorsArgs = {
-  options?: Maybe<AdministratorListOptions>;
-};
-
-
-export type QueryAdministratorArgs = {
-  id: Scalars['ID'];
-};
-
-
-export type QueryAssetsArgs = {
-  options?: Maybe<AssetListOptions>;
-};
-
-
-export type QueryAssetArgs = {
-  id: Scalars['ID'];
-};
-
-
-export type QueryChannelArgs = {
-  id: Scalars['ID'];
-};
-
-
-export type QueryCollectionsArgs = {
-  options?: Maybe<CollectionListOptions>;
-};
-
-
-export type QueryCollectionArgs = {
-  id?: Maybe<Scalars['ID']>;
-  slug?: Maybe<Scalars['String']>;
-};
-
-
-export type QueryPreviewCollectionVariantsArgs = {
-  input: PreviewCollectionVariantsInput;
-  options?: Maybe<ProductVariantListOptions>;
-};
-
-
-export type QueryCountriesArgs = {
-  options?: Maybe<CountryListOptions>;
-};
-
-
-export type QueryCountryArgs = {
-  id: Scalars['ID'];
-};
-
-
-export type QueryCustomerGroupsArgs = {
-  options?: Maybe<CustomerGroupListOptions>;
-};
-
-
-export type QueryCustomerGroupArgs = {
-  id: Scalars['ID'];
-};
-
-
-export type QueryCustomersArgs = {
-  options?: Maybe<CustomerListOptions>;
-};
-
-
-export type QueryCustomerArgs = {
-  id: Scalars['ID'];
-};
-
-
-export type QueryFacetsArgs = {
-  options?: Maybe<FacetListOptions>;
-};
-
-
-export type QueryFacetArgs = {
-  id: Scalars['ID'];
-};
-
-
-export type QueryJobArgs = {
-  jobId: Scalars['ID'];
-};
-
-
-export type QueryJobsArgs = {
-  options?: Maybe<JobListOptions>;
-};
-
-
-export type QueryJobsByIdArgs = {
-  jobIds: Array<Scalars['ID']>;
-};
-
-
-export type QueryJobBufferSizeArgs = {
-  bufferIds?: Maybe<Array<Scalars['String']>>;
-};
-
-
-export type QueryOrderArgs = {
-  id: Scalars['ID'];
-};
-
-
-export type QueryOrdersArgs = {
-  options?: Maybe<OrderListOptions>;
-};
-
-
-export type QueryEligibleShippingMethodsForDraftOrderArgs = {
-  orderId: Scalars['ID'];
-};
-
-
-export type QueryPaymentMethodsArgs = {
-  options?: Maybe<PaymentMethodListOptions>;
-};
-
-
-export type QueryPaymentMethodArgs = {
-  id: Scalars['ID'];
-};
-
-
-export type QueryProductOptionGroupsArgs = {
-  filterTerm?: Maybe<Scalars['String']>;
-};
-
-
-export type QueryProductOptionGroupArgs = {
-  id: Scalars['ID'];
-};
-
-
-export type QuerySearchArgs = {
-  input: SearchInput;
-};
-
-
-export type QueryProductsArgs = {
-  options?: Maybe<ProductListOptions>;
-};
-
-
-export type QueryProductArgs = {
-  id?: Maybe<Scalars['ID']>;
-  slug?: Maybe<Scalars['String']>;
-};
-
-
-export type QueryProductVariantsArgs = {
-  options?: Maybe<ProductVariantListOptions>;
-  productId?: Maybe<Scalars['ID']>;
-};
-
-
-export type QueryProductVariantArgs = {
-  id: Scalars['ID'];
-};
-
-
-export type QueryPromotionArgs = {
-  id: Scalars['ID'];
-};
-
-
-export type QueryPromotionsArgs = {
-  options?: Maybe<PromotionListOptions>;
-};
-
-
-export type QueryRolesArgs = {
-  options?: Maybe<RoleListOptions>;
-};
-
-
-export type QueryRoleArgs = {
-  id: Scalars['ID'];
-};
-
-
-export type QueryShippingMethodsArgs = {
-  options?: Maybe<ShippingMethodListOptions>;
-};
-
-
-export type QueryShippingMethodArgs = {
-  id: Scalars['ID'];
-};
-
-
-export type QueryTestShippingMethodArgs = {
-  input: TestShippingMethodInput;
-};
-
-
-export type QueryTestEligibleShippingMethodsArgs = {
-  input: TestEligibleShippingMethodsInput;
-};
-
-
-export type QueryTagArgs = {
-  id: Scalars['ID'];
-};
-
-
-export type QueryTagsArgs = {
-  options?: Maybe<TagListOptions>;
-};
-
-
-export type QueryTaxCategoryArgs = {
-  id: Scalars['ID'];
-};
-
-
-export type QueryTaxRatesArgs = {
-  options?: Maybe<TaxRateListOptions>;
-};
-
-
-export type QueryTaxRateArgs = {
-  id: Scalars['ID'];
-};
-
-
-export type QueryZoneArgs = {
-  id: Scalars['ID'];
-};
-
-export type Refund = Node & {
-  id: Scalars['ID'];
-  createdAt: Scalars['DateTime'];
-  updatedAt: Scalars['DateTime'];
-  items: Scalars['Int'];
-  shipping: Scalars['Int'];
-  adjustment: Scalars['Int'];
-  total: Scalars['Int'];
-  method?: Maybe<Scalars['String']>;
-  state: Scalars['String'];
-  transactionId?: Maybe<Scalars['String']>;
-  reason?: Maybe<Scalars['String']>;
-  orderItems: Array<OrderItem>;
-  paymentId: Scalars['ID'];
-  metadata?: Maybe<Scalars['JSON']>;
-};
-
-export type RefundOrderInput = {
-  lines: Array<OrderLineInput>;
-  shipping: Scalars['Int'];
-  adjustment: Scalars['Int'];
-  paymentId: Scalars['ID'];
-  reason?: Maybe<Scalars['String']>;
-};
-
-export type RefundOrderResult = Refund | QuantityTooGreatError | NothingToRefundError | OrderStateTransitionError | MultipleOrderError | PaymentOrderMismatchError | RefundOrderStateError | AlreadyRefundedError | RefundStateTransitionError;
-
-/** Returned if an attempting to refund an Order which is not in the expected state */
-export type RefundOrderStateError = ErrorResult & {
-  errorCode: ErrorCode;
-  message: Scalars['String'];
-  orderState: Scalars['String'];
-};
-
-/**
- * Returned when a call to modifyOrder fails to include a refundPaymentId even
- * though the price has decreased as a result of the changes.
- */
-export type RefundPaymentIdMissingError = ErrorResult & {
-  errorCode: ErrorCode;
-  message: Scalars['String'];
-};
-
-/** Returned when there is an error in transitioning the Refund state */
-export type RefundStateTransitionError = ErrorResult & {
-  errorCode: ErrorCode;
-  message: Scalars['String'];
-  transitionError: Scalars['String'];
-  fromState: Scalars['String'];
-  toState: Scalars['String'];
-};
-
-export type RelationCustomFieldConfig = CustomField & {
-  name: Scalars['String'];
-  type: Scalars['String'];
-  list: Scalars['Boolean'];
-  label?: Maybe<Array<LocalizedString>>;
-  description?: Maybe<Array<LocalizedString>>;
-  readonly?: Maybe<Scalars['Boolean']>;
-  internal?: Maybe<Scalars['Boolean']>;
-  nullable?: Maybe<Scalars['Boolean']>;
-  entity: Scalars['String'];
-  scalarFields: Array<Scalars['String']>;
-  ui?: Maybe<Scalars['JSON']>;
-};
-
-export type Release = Node & StockMovement & {
-  id: Scalars['ID'];
-  createdAt: Scalars['DateTime'];
-  updatedAt: Scalars['DateTime'];
-  productVariant: ProductVariant;
-  type: StockMovementType;
-  quantity: Scalars['Int'];
-  orderItem: OrderItem;
-};
-
-export type RemoveCollectionsFromChannelInput = {
-  collectionIds: Array<Scalars['ID']>;
-  channelId: Scalars['ID'];
-};
-
-export type RemoveFacetFromChannelResult = Facet | FacetInUseError;
-
-export type RemoveFacetsFromChannelInput = {
-  facetIds: Array<Scalars['ID']>;
-  channelId: Scalars['ID'];
-  force?: Maybe<Scalars['Boolean']>;
-};
-
-export type RemoveOptionGroupFromProductResult = Product | ProductOptionInUseError;
-
-export type RemoveOrderItemsResult = Order | OrderModificationError;
-
-export type RemoveProductVariantsFromChannelInput = {
-  productVariantIds: Array<Scalars['ID']>;
-  channelId: Scalars['ID'];
-};
-
-export type RemoveProductsFromChannelInput = {
-  productIds: Array<Scalars['ID']>;
-  channelId: Scalars['ID'];
-};
-
-export type RemovePromotionsFromChannelInput = {
-  promotionIds: Array<Scalars['ID']>;
-  channelId: Scalars['ID'];
-};
-
-export type Return = Node & StockMovement & {
-  id: Scalars['ID'];
-  createdAt: Scalars['DateTime'];
-  updatedAt: Scalars['DateTime'];
-  productVariant: ProductVariant;
-  type: StockMovementType;
-  quantity: Scalars['Int'];
-  orderItem: OrderItem;
-};
-
-export type Role = Node & {
-  id: Scalars['ID'];
-  createdAt: Scalars['DateTime'];
-  updatedAt: Scalars['DateTime'];
-  code: Scalars['String'];
-  description: Scalars['String'];
-  permissions: Array<Permission>;
-  channels: Array<Channel>;
-};
-
-export type RoleFilterParameter = {
-  id?: Maybe<IdOperators>;
-  createdAt?: Maybe<DateOperators>;
-  updatedAt?: Maybe<DateOperators>;
-  code?: Maybe<StringOperators>;
-  description?: Maybe<StringOperators>;
-};
-
-export type RoleList = PaginatedList & {
-  items: Array<Role>;
-  totalItems: Scalars['Int'];
-};
-
-export type RoleListOptions = {
-  /** Skips the first n results, for use in pagination */
-  skip?: Maybe<Scalars['Int']>;
-  /** Takes n results, for use in pagination */
-  take?: Maybe<Scalars['Int']>;
-  /** Specifies which properties to sort the results by */
-  sort?: Maybe<RoleSortParameter>;
-  /** Allows the results to be filtered */
-  filter?: Maybe<RoleFilterParameter>;
-  /** Specifies whether multiple "filter" arguments should be combines with a logical AND or OR operation. Defaults to AND. */
-  filterOperator?: Maybe<LogicalOperator>;
-};
-
-export type RoleSortParameter = {
-  id?: Maybe<SortOrder>;
-  createdAt?: Maybe<SortOrder>;
-  updatedAt?: Maybe<SortOrder>;
-  code?: Maybe<SortOrder>;
-  description?: Maybe<SortOrder>;
-};
-
-export type Sale = Node & StockMovement & {
-  id: Scalars['ID'];
-  createdAt: Scalars['DateTime'];
-  updatedAt: Scalars['DateTime'];
-  productVariant: ProductVariant;
-  type: StockMovementType;
-  quantity: Scalars['Int'];
-  orderItem: OrderItem;
-};
-
-export type SearchInput = {
-  term?: Maybe<Scalars['String']>;
-  facetValueIds?: Maybe<Array<Scalars['ID']>>;
-  facetValueOperator?: Maybe<LogicalOperator>;
-  facetValueFilters?: Maybe<Array<FacetValueFilterInput>>;
-  collectionId?: Maybe<Scalars['ID']>;
-  collectionSlug?: Maybe<Scalars['String']>;
-  groupByProduct?: Maybe<Scalars['Boolean']>;
-  take?: Maybe<Scalars['Int']>;
-  skip?: Maybe<Scalars['Int']>;
-  sort?: Maybe<SearchResultSortParameter>;
-};
-
-export type SearchReindexResponse = {
-  success: Scalars['Boolean'];
-};
-
-export type SearchResponse = {
-  items: Array<SearchResult>;
-  totalItems: Scalars['Int'];
-  facetValues: Array<FacetValueResult>;
-  collections: Array<CollectionResult>;
-};
-
-export type SearchResult = {
-  enabled: Scalars['Boolean'];
-  /** An array of ids of the Channels in which this result appears */
-  channelIds: Array<Scalars['ID']>;
-  sku: Scalars['String'];
-  slug: Scalars['String'];
-  productId: Scalars['ID'];
-  productName: Scalars['String'];
-  productAsset?: Maybe<SearchResultAsset>;
-  productVariantId: Scalars['ID'];
-  productVariantName: Scalars['String'];
-  productVariantAsset?: Maybe<SearchResultAsset>;
-  price: SearchResultPrice;
-  priceWithTax: SearchResultPrice;
-  currencyCode: CurrencyCode;
-  description: Scalars['String'];
-  facetIds: Array<Scalars['ID']>;
-  facetValueIds: Array<Scalars['ID']>;
-  /** An array of ids of the Collections in which this result appears */
-  collectionIds: Array<Scalars['ID']>;
-  /** A relevance score for the result. Differs between database implementations */
-  score: Scalars['Float'];
-};
-
-export type SearchResultAsset = {
-  id: Scalars['ID'];
-  preview: Scalars['String'];
-  focalPoint?: Maybe<Coordinate>;
-};
-
-/** The price of a search result product, either as a range or as a single price */
-export type SearchResultPrice = PriceRange | SinglePrice;
-
-export type SearchResultSortParameter = {
-  name?: Maybe<SortOrder>;
-  price?: Maybe<SortOrder>;
-};
-
-export type ServerConfig = {
-  orderProcess: Array<OrderProcessState>;
-  permittedAssetTypes: Array<Scalars['String']>;
-  permissions: Array<PermissionDefinition>;
-  customFieldConfig: CustomFields;
-};
-
-export type SetCustomerForDraftOrderResult = Order | EmailAddressConflictError;
-
-export type SetOrderShippingMethodResult = Order | OrderModificationError | IneligibleShippingMethodError | NoActiveOrderError;
-
-/** Returned if the Payment settlement fails */
-export type SettlePaymentError = ErrorResult & {
-  errorCode: ErrorCode;
-  message: Scalars['String'];
-  paymentErrorMessage: Scalars['String'];
-};
-
-export type SettlePaymentResult = Payment | SettlePaymentError | PaymentStateTransitionError | OrderStateTransitionError;
-
-export type SettleRefundInput = {
-  id: Scalars['ID'];
-  transactionId: Scalars['String'];
-};
-
-export type SettleRefundResult = Refund | RefundStateTransitionError;
-
-export type ShippingLine = {
-  id: Scalars['ID'];
-  shippingMethod: ShippingMethod;
-  price: Scalars['Int'];
-  priceWithTax: Scalars['Int'];
-  discountedPrice: Scalars['Int'];
-  discountedPriceWithTax: Scalars['Int'];
-  discounts: Array<Discount>;
-};
-
-export type ShippingMethod = Node & {
-  id: Scalars['ID'];
-  createdAt: Scalars['DateTime'];
-  updatedAt: Scalars['DateTime'];
-  languageCode: LanguageCode;
-  code: Scalars['String'];
-  name: Scalars['String'];
-  description: Scalars['String'];
-  fulfillmentHandlerCode: Scalars['String'];
-  checker: ConfigurableOperation;
-  calculator: ConfigurableOperation;
-  translations: Array<ShippingMethodTranslation>;
-  customFields?: Maybe<Scalars['JSON']>;
-};
-
-export type ShippingMethodFilterParameter = {
-  id?: Maybe<IdOperators>;
-  createdAt?: Maybe<DateOperators>;
-  updatedAt?: Maybe<DateOperators>;
-  languageCode?: Maybe<StringOperators>;
-  code?: Maybe<StringOperators>;
-  name?: Maybe<StringOperators>;
-  description?: Maybe<StringOperators>;
-  fulfillmentHandlerCode?: Maybe<StringOperators>;
-};
-
-export type ShippingMethodList = PaginatedList & {
-  items: Array<ShippingMethod>;
-  totalItems: Scalars['Int'];
-};
-
-export type ShippingMethodListOptions = {
-  /** Skips the first n results, for use in pagination */
-  skip?: Maybe<Scalars['Int']>;
-  /** Takes n results, for use in pagination */
-  take?: Maybe<Scalars['Int']>;
-  /** Specifies which properties to sort the results by */
-  sort?: Maybe<ShippingMethodSortParameter>;
-  /** Allows the results to be filtered */
-  filter?: Maybe<ShippingMethodFilterParameter>;
-  /** Specifies whether multiple "filter" arguments should be combines with a logical AND or OR operation. Defaults to AND. */
-  filterOperator?: Maybe<LogicalOperator>;
-};
-
-export type ShippingMethodQuote = {
-  id: Scalars['ID'];
-  price: Scalars['Int'];
-  priceWithTax: Scalars['Int'];
-  code: Scalars['String'];
-  name: Scalars['String'];
-  description: Scalars['String'];
-  /** Any optional metadata returned by the ShippingCalculator in the ShippingCalculationResult */
-  metadata?: Maybe<Scalars['JSON']>;
-  customFields?: Maybe<Scalars['JSON']>;
-};
-
-export type ShippingMethodSortParameter = {
-  id?: Maybe<SortOrder>;
-  createdAt?: Maybe<SortOrder>;
-  updatedAt?: Maybe<SortOrder>;
-  code?: Maybe<SortOrder>;
-  name?: Maybe<SortOrder>;
-  description?: Maybe<SortOrder>;
-  fulfillmentHandlerCode?: Maybe<SortOrder>;
-};
-
-export type ShippingMethodTranslation = {
-  id: Scalars['ID'];
-  createdAt: Scalars['DateTime'];
-  updatedAt: Scalars['DateTime'];
-  languageCode: LanguageCode;
-  name: Scalars['String'];
-  description: Scalars['String'];
-};
-
-export type ShippingMethodTranslationInput = {
-  id?: Maybe<Scalars['ID']>;
-  languageCode: LanguageCode;
-  name?: Maybe<Scalars['String']>;
-  description?: Maybe<Scalars['String']>;
-  customFields?: Maybe<Scalars['JSON']>;
-};
-
-/** The price value where the result has a single price */
-export type SinglePrice = {
-  value: Scalars['Int'];
-};
-
-export enum SortOrder {
-  ASC = 'ASC',
-  DESC = 'DESC'
-}
-
-export type StockAdjustment = Node & StockMovement & {
-  id: Scalars['ID'];
-  createdAt: Scalars['DateTime'];
-  updatedAt: Scalars['DateTime'];
-  productVariant: ProductVariant;
-  type: StockMovementType;
-  quantity: Scalars['Int'];
-};
-
-export type StockMovement = {
-  id: Scalars['ID'];
-  createdAt: Scalars['DateTime'];
-  updatedAt: Scalars['DateTime'];
-  productVariant: ProductVariant;
-  type: StockMovementType;
-  quantity: Scalars['Int'];
-};
-
-export type StockMovementItem = StockAdjustment | Allocation | Sale | Cancellation | Return | Release;
-
-export type StockMovementList = {
-  items: Array<StockMovementItem>;
-  totalItems: Scalars['Int'];
-};
-
-export type StockMovementListOptions = {
-  type?: Maybe<StockMovementType>;
-  skip?: Maybe<Scalars['Int']>;
-  take?: Maybe<Scalars['Int']>;
-};
-
-export enum StockMovementType {
-  ADJUSTMENT = 'ADJUSTMENT',
-  ALLOCATION = 'ALLOCATION',
-  RELEASE = 'RELEASE',
-  SALE = 'SALE',
-  CANCELLATION = 'CANCELLATION',
-  RETURN = 'RETURN'
-}
-
-export type StringCustomFieldConfig = CustomField & {
-  name: Scalars['String'];
-  type: Scalars['String'];
-  list: Scalars['Boolean'];
-  length?: Maybe<Scalars['Int']>;
-  label?: Maybe<Array<LocalizedString>>;
-  description?: Maybe<Array<LocalizedString>>;
-  readonly?: Maybe<Scalars['Boolean']>;
-  internal?: Maybe<Scalars['Boolean']>;
-  nullable?: Maybe<Scalars['Boolean']>;
-  pattern?: Maybe<Scalars['String']>;
-  options?: Maybe<Array<StringFieldOption>>;
-  ui?: Maybe<Scalars['JSON']>;
-};
-
-export type StringFieldOption = {
-  value: Scalars['String'];
-  label?: Maybe<Array<LocalizedString>>;
-};
-
-/** Operators for filtering on a list of String fields */
-export type StringListOperators = {
-  inList: Scalars['String'];
-};
-
-/** Operators for filtering on a String field */
-export type StringOperators = {
-  eq?: Maybe<Scalars['String']>;
-  notEq?: Maybe<Scalars['String']>;
-  contains?: Maybe<Scalars['String']>;
-  notContains?: Maybe<Scalars['String']>;
-  in?: Maybe<Array<Scalars['String']>>;
-  notIn?: Maybe<Array<Scalars['String']>>;
-  regex?: Maybe<Scalars['String']>;
-};
-
-/** Indicates that an operation succeeded, where we do not want to return any more specific information. */
-export type Success = {
-  success: Scalars['Boolean'];
-};
-
-export type Surcharge = Node & {
-  id: Scalars['ID'];
-  createdAt: Scalars['DateTime'];
-  updatedAt: Scalars['DateTime'];
-  description: Scalars['String'];
-  sku?: Maybe<Scalars['String']>;
-  taxLines: Array<TaxLine>;
-  price: Scalars['Int'];
-  priceWithTax: Scalars['Int'];
-  taxRate: Scalars['Float'];
-};
-
-export type SurchargeInput = {
-  description: Scalars['String'];
-  sku?: Maybe<Scalars['String']>;
-  price: Scalars['Int'];
-  priceIncludesTax: Scalars['Boolean'];
-  taxRate?: Maybe<Scalars['Float']>;
-  taxDescription?: Maybe<Scalars['String']>;
-};
-
-export type Tag = Node & {
-  id: Scalars['ID'];
-  createdAt: Scalars['DateTime'];
-  updatedAt: Scalars['DateTime'];
-  value: Scalars['String'];
-};
-
-export type TagFilterParameter = {
-  id?: Maybe<IdOperators>;
-  createdAt?: Maybe<DateOperators>;
-  updatedAt?: Maybe<DateOperators>;
-  value?: Maybe<StringOperators>;
-};
-
-export type TagList = PaginatedList & {
-  items: Array<Tag>;
-  totalItems: Scalars['Int'];
-};
-
-export type TagListOptions = {
-  /** Skips the first n results, for use in pagination */
-  skip?: Maybe<Scalars['Int']>;
-  /** Takes n results, for use in pagination */
-  take?: Maybe<Scalars['Int']>;
-  /** Specifies which properties to sort the results by */
-  sort?: Maybe<TagSortParameter>;
-  /** Allows the results to be filtered */
-  filter?: Maybe<TagFilterParameter>;
-  /** Specifies whether multiple "filter" arguments should be combines with a logical AND or OR operation. Defaults to AND. */
-  filterOperator?: Maybe<LogicalOperator>;
-};
-
-export type TagSortParameter = {
-  id?: Maybe<SortOrder>;
-  createdAt?: Maybe<SortOrder>;
-  updatedAt?: Maybe<SortOrder>;
-  value?: Maybe<SortOrder>;
-};
-
-export type TaxCategory = Node & {
-  id: Scalars['ID'];
-  createdAt: Scalars['DateTime'];
-  updatedAt: Scalars['DateTime'];
-  name: Scalars['String'];
-  isDefault: Scalars['Boolean'];
-  customFields?: Maybe<Scalars['JSON']>;
-};
-
-export type TaxLine = {
-  description: Scalars['String'];
-  taxRate: Scalars['Float'];
-};
-
-export type TaxRate = Node & {
-  id: Scalars['ID'];
-  createdAt: Scalars['DateTime'];
-  updatedAt: Scalars['DateTime'];
-  name: Scalars['String'];
-  enabled: Scalars['Boolean'];
-  value: Scalars['Float'];
-  category: TaxCategory;
-  zone: Zone;
-  customerGroup?: Maybe<CustomerGroup>;
-  customFields?: Maybe<Scalars['JSON']>;
-};
-
-export type TaxRateFilterParameter = {
-  id?: Maybe<IdOperators>;
-  createdAt?: Maybe<DateOperators>;
-  updatedAt?: Maybe<DateOperators>;
-  name?: Maybe<StringOperators>;
-  enabled?: Maybe<BooleanOperators>;
-  value?: Maybe<NumberOperators>;
-};
-
-export type TaxRateList = PaginatedList & {
-  items: Array<TaxRate>;
-  totalItems: Scalars['Int'];
-};
-
-export type TaxRateListOptions = {
-  /** Skips the first n results, for use in pagination */
-  skip?: Maybe<Scalars['Int']>;
-  /** Takes n results, for use in pagination */
-  take?: Maybe<Scalars['Int']>;
-  /** Specifies which properties to sort the results by */
-  sort?: Maybe<TaxRateSortParameter>;
-  /** Allows the results to be filtered */
-  filter?: Maybe<TaxRateFilterParameter>;
-  /** Specifies whether multiple "filter" arguments should be combines with a logical AND or OR operation. Defaults to AND. */
-  filterOperator?: Maybe<LogicalOperator>;
-};
-
-export type TaxRateSortParameter = {
-  id?: Maybe<SortOrder>;
-  createdAt?: Maybe<SortOrder>;
-  updatedAt?: Maybe<SortOrder>;
-  name?: Maybe<SortOrder>;
-  value?: Maybe<SortOrder>;
-};
-
-export type TestEligibleShippingMethodsInput = {
-  shippingAddress: CreateAddressInput;
-  lines: Array<TestShippingMethodOrderLineInput>;
-};
-
-export type TestShippingMethodInput = {
-  checker: ConfigurableOperationInput;
-  calculator: ConfigurableOperationInput;
-  shippingAddress: CreateAddressInput;
-  lines: Array<TestShippingMethodOrderLineInput>;
-};
-
-export type TestShippingMethodOrderLineInput = {
-  productVariantId: Scalars['ID'];
-  quantity: Scalars['Int'];
-};
-
-export type TestShippingMethodQuote = {
-  price: Scalars['Int'];
-  priceWithTax: Scalars['Int'];
-  metadata?: Maybe<Scalars['JSON']>;
-};
-
-export type TestShippingMethodResult = {
-  eligible: Scalars['Boolean'];
-  quote?: Maybe<TestShippingMethodQuote>;
-};
-
-export type TextCustomFieldConfig = CustomField & {
-  name: Scalars['String'];
-  type: Scalars['String'];
-  list: Scalars['Boolean'];
-  label?: Maybe<Array<LocalizedString>>;
-  description?: Maybe<Array<LocalizedString>>;
-  readonly?: Maybe<Scalars['Boolean']>;
-  internal?: Maybe<Scalars['Boolean']>;
-  nullable?: Maybe<Scalars['Boolean']>;
-  ui?: Maybe<Scalars['JSON']>;
-};
-
-export type TransitionFulfillmentToStateResult = Fulfillment | FulfillmentStateTransitionError;
-
-export type TransitionOrderToStateResult = Order | OrderStateTransitionError;
-
-export type TransitionPaymentToStateResult = Payment | PaymentStateTransitionError;
-
-export type UpdateActiveAdministratorInput = {
-  firstName?: Maybe<Scalars['String']>;
-  lastName?: Maybe<Scalars['String']>;
-  emailAddress?: Maybe<Scalars['String']>;
-  password?: Maybe<Scalars['String']>;
-  customFields?: Maybe<Scalars['JSON']>;
-};
-
-export type UpdateAddressInput = {
-  id: Scalars['ID'];
-  fullName?: Maybe<Scalars['String']>;
-  company?: Maybe<Scalars['String']>;
-  streetLine1?: Maybe<Scalars['String']>;
-  streetLine2?: Maybe<Scalars['String']>;
-  city?: Maybe<Scalars['String']>;
-  province?: Maybe<Scalars['String']>;
-  postalCode?: Maybe<Scalars['String']>;
-  countryCode?: Maybe<Scalars['String']>;
-  phoneNumber?: Maybe<Scalars['String']>;
-  defaultShippingAddress?: Maybe<Scalars['Boolean']>;
-  defaultBillingAddress?: Maybe<Scalars['Boolean']>;
-  customFields?: Maybe<Scalars['JSON']>;
-};
-
-export type UpdateAdministratorInput = {
-  id: Scalars['ID'];
-  firstName?: Maybe<Scalars['String']>;
-  lastName?: Maybe<Scalars['String']>;
-  emailAddress?: Maybe<Scalars['String']>;
-  password?: Maybe<Scalars['String']>;
-  roleIds?: Maybe<Array<Scalars['ID']>>;
-  customFields?: Maybe<Scalars['JSON']>;
-};
-
-export type UpdateAssetInput = {
-  id: Scalars['ID'];
-  name?: Maybe<Scalars['String']>;
-  focalPoint?: Maybe<CoordinateInput>;
-  tags?: Maybe<Array<Scalars['String']>>;
-  customFields?: Maybe<Scalars['JSON']>;
-};
-
-export type UpdateChannelInput = {
-  id: Scalars['ID'];
-  code?: Maybe<Scalars['String']>;
-  token?: Maybe<Scalars['String']>;
-  defaultLanguageCode?: Maybe<LanguageCode>;
-  pricesIncludeTax?: Maybe<Scalars['Boolean']>;
-  currencyCode?: Maybe<CurrencyCode>;
-  defaultTaxZoneId?: Maybe<Scalars['ID']>;
-  defaultShippingZoneId?: Maybe<Scalars['ID']>;
-  customFields?: Maybe<Scalars['JSON']>;
-};
-
-export type UpdateChannelResult = Channel | LanguageNotAvailableError;
-
-export type UpdateCollectionInput = {
-  id: Scalars['ID'];
-  isPrivate?: Maybe<Scalars['Boolean']>;
-  featuredAssetId?: Maybe<Scalars['ID']>;
-  parentId?: Maybe<Scalars['ID']>;
-  assetIds?: Maybe<Array<Scalars['ID']>>;
-  filters?: Maybe<Array<ConfigurableOperationInput>>;
-  translations?: Maybe<Array<UpdateCollectionTranslationInput>>;
-  customFields?: Maybe<Scalars['JSON']>;
-};
-
-export type UpdateCollectionTranslationInput = {
-  id?: Maybe<Scalars['ID']>;
-  languageCode: LanguageCode;
-  name?: Maybe<Scalars['String']>;
-  slug?: Maybe<Scalars['String']>;
-  description?: Maybe<Scalars['String']>;
-  customFields?: Maybe<Scalars['JSON']>;
-};
-
-export type UpdateCountryInput = {
-  id: Scalars['ID'];
-  code?: Maybe<Scalars['String']>;
-  translations?: Maybe<Array<CountryTranslationInput>>;
-  enabled?: Maybe<Scalars['Boolean']>;
-  customFields?: Maybe<Scalars['JSON']>;
-};
-
-export type UpdateCustomerGroupInput = {
-  id: Scalars['ID'];
-  name?: Maybe<Scalars['String']>;
-  customFields?: Maybe<Scalars['JSON']>;
-};
-
-export type UpdateCustomerInput = {
-  id: Scalars['ID'];
-  title?: Maybe<Scalars['String']>;
-  firstName?: Maybe<Scalars['String']>;
-  lastName?: Maybe<Scalars['String']>;
-  phoneNumber?: Maybe<Scalars['String']>;
-  emailAddress?: Maybe<Scalars['String']>;
-  customFields?: Maybe<Scalars['JSON']>;
-};
-
-export type UpdateCustomerNoteInput = {
-  noteId: Scalars['ID'];
-  note: Scalars['String'];
-};
-
-export type UpdateCustomerResult = Customer | EmailAddressConflictError;
-
-export type UpdateFacetInput = {
-  id: Scalars['ID'];
-  isPrivate?: Maybe<Scalars['Boolean']>;
-  code?: Maybe<Scalars['String']>;
-  translations?: Maybe<Array<FacetTranslationInput>>;
-  customFields?: Maybe<Scalars['JSON']>;
-};
-
-export type UpdateFacetValueInput = {
-  id: Scalars['ID'];
-  code?: Maybe<Scalars['String']>;
-  translations?: Maybe<Array<FacetValueTranslationInput>>;
-  customFields?: Maybe<Scalars['JSON']>;
-};
-
-export type UpdateGlobalSettingsInput = {
-  availableLanguages?: Maybe<Array<LanguageCode>>;
-  trackInventory?: Maybe<Scalars['Boolean']>;
-  outOfStockThreshold?: Maybe<Scalars['Int']>;
-  customFields?: Maybe<Scalars['JSON']>;
-};
-
-export type UpdateGlobalSettingsResult = GlobalSettings | ChannelDefaultLanguageError;
-
-export type UpdateOrderAddressInput = {
-  fullName?: Maybe<Scalars['String']>;
-  company?: Maybe<Scalars['String']>;
-  streetLine1?: Maybe<Scalars['String']>;
-  streetLine2?: Maybe<Scalars['String']>;
-  city?: Maybe<Scalars['String']>;
-  province?: Maybe<Scalars['String']>;
-  postalCode?: Maybe<Scalars['String']>;
-  countryCode?: Maybe<Scalars['String']>;
-  phoneNumber?: Maybe<Scalars['String']>;
-};
-
-export type UpdateOrderInput = {
-  id: Scalars['ID'];
-  customFields?: Maybe<Scalars['JSON']>;
-};
-
-export type UpdateOrderItemsResult = Order | OrderModificationError | OrderLimitError | NegativeQuantityError | InsufficientStockError;
-
-export type UpdateOrderNoteInput = {
-  noteId: Scalars['ID'];
-  note?: Maybe<Scalars['String']>;
-  isPublic?: Maybe<Scalars['Boolean']>;
-};
-
-export type UpdatePaymentMethodInput = {
-  id: Scalars['ID'];
-  name?: Maybe<Scalars['String']>;
-  code?: Maybe<Scalars['String']>;
-  description?: Maybe<Scalars['String']>;
-  enabled?: Maybe<Scalars['Boolean']>;
-  checker?: Maybe<ConfigurableOperationInput>;
-  handler?: Maybe<ConfigurableOperationInput>;
-  customFields?: Maybe<Scalars['JSON']>;
-};
-
-export type UpdateProductInput = {
-  id: Scalars['ID'];
-  enabled?: Maybe<Scalars['Boolean']>;
-  featuredAssetId?: Maybe<Scalars['ID']>;
-  assetIds?: Maybe<Array<Scalars['ID']>>;
-  facetValueIds?: Maybe<Array<Scalars['ID']>>;
-  translations?: Maybe<Array<ProductTranslationInput>>;
-  customFields?: Maybe<Scalars['JSON']>;
-};
-
-export type UpdateProductOptionGroupInput = {
-  id: Scalars['ID'];
-  code?: Maybe<Scalars['String']>;
-  translations?: Maybe<Array<ProductOptionGroupTranslationInput>>;
-  customFields?: Maybe<Scalars['JSON']>;
-};
-
-export type UpdateProductOptionInput = {
-  id: Scalars['ID'];
-  code?: Maybe<Scalars['String']>;
-  translations?: Maybe<Array<ProductOptionGroupTranslationInput>>;
-  customFields?: Maybe<Scalars['JSON']>;
-};
-
-export type UpdateProductVariantInput = {
-  id: Scalars['ID'];
-  enabled?: Maybe<Scalars['Boolean']>;
-  translations?: Maybe<Array<ProductVariantTranslationInput>>;
-  facetValueIds?: Maybe<Array<Scalars['ID']>>;
-  sku?: Maybe<Scalars['String']>;
-  taxCategoryId?: Maybe<Scalars['ID']>;
-  price?: Maybe<Scalars['Int']>;
-  featuredAssetId?: Maybe<Scalars['ID']>;
-  assetIds?: Maybe<Array<Scalars['ID']>>;
-  stockOnHand?: Maybe<Scalars['Int']>;
-  outOfStockThreshold?: Maybe<Scalars['Int']>;
-  useGlobalOutOfStockThreshold?: Maybe<Scalars['Boolean']>;
-  trackInventory?: Maybe<GlobalFlag>;
-  customFields?: Maybe<Scalars['JSON']>;
-};
-
-export type UpdatePromotionInput = {
-  id: Scalars['ID'];
-  name?: Maybe<Scalars['String']>;
-  enabled?: Maybe<Scalars['Boolean']>;
-  startsAt?: Maybe<Scalars['DateTime']>;
-  endsAt?: Maybe<Scalars['DateTime']>;
-  couponCode?: Maybe<Scalars['String']>;
-  perCustomerUsageLimit?: Maybe<Scalars['Int']>;
-  conditions?: Maybe<Array<ConfigurableOperationInput>>;
-  actions?: Maybe<Array<ConfigurableOperationInput>>;
-  customFields?: Maybe<Scalars['JSON']>;
-};
-
-export type UpdatePromotionResult = Promotion | MissingConditionsError;
-
-export type UpdateRoleInput = {
-  id: Scalars['ID'];
-  code?: Maybe<Scalars['String']>;
-  description?: Maybe<Scalars['String']>;
-  permissions?: Maybe<Array<Permission>>;
-  channelIds?: Maybe<Array<Scalars['ID']>>;
-};
-
-export type UpdateShippingMethodInput = {
-  id: Scalars['ID'];
-  code?: Maybe<Scalars['String']>;
-  fulfillmentHandler?: Maybe<Scalars['String']>;
-  checker?: Maybe<ConfigurableOperationInput>;
-  calculator?: Maybe<ConfigurableOperationInput>;
-  translations: Array<ShippingMethodTranslationInput>;
-  customFields?: Maybe<Scalars['JSON']>;
-};
-
-export type UpdateTagInput = {
-  id: Scalars['ID'];
-  value?: Maybe<Scalars['String']>;
-};
-
-export type UpdateTaxCategoryInput = {
-  id: Scalars['ID'];
-  name?: Maybe<Scalars['String']>;
-  isDefault?: Maybe<Scalars['Boolean']>;
-  customFields?: Maybe<Scalars['JSON']>;
-};
-
-export type UpdateTaxRateInput = {
-  id: Scalars['ID'];
-  name?: Maybe<Scalars['String']>;
-  value?: Maybe<Scalars['Float']>;
-  enabled?: Maybe<Scalars['Boolean']>;
-  categoryId?: Maybe<Scalars['ID']>;
-  zoneId?: Maybe<Scalars['ID']>;
-  customerGroupId?: Maybe<Scalars['ID']>;
-  customFields?: Maybe<Scalars['JSON']>;
-};
-
-export type UpdateZoneInput = {
-  id: Scalars['ID'];
-  name?: Maybe<Scalars['String']>;
-  customFields?: Maybe<Scalars['JSON']>;
-};
-
-
-export type User = Node & {
-  id: Scalars['ID'];
-  createdAt: Scalars['DateTime'];
-  updatedAt: Scalars['DateTime'];
-  identifier: Scalars['String'];
-  verified: Scalars['Boolean'];
-  roles: Array<Role>;
-  lastLogin?: Maybe<Scalars['DateTime']>;
-  authenticationMethods: Array<AuthenticationMethod>;
-  customFields?: Maybe<Scalars['JSON']>;
-};
-
-export type Zone = Node & {
-  id: Scalars['ID'];
-  createdAt: Scalars['DateTime'];
->>>>>>> ae85cdef
   updatedAt: Scalars['DateTime'];
 };
 
@@ -5674,6 +4216,8 @@
   customerGroup?: Maybe<CustomerGroup>;
   customerGroups: CustomerGroupList;
   customers: CustomerList;
+  /** Returns a list of eligible shipping methods for the draft Order */
+  eligibleShippingMethodsForDraftOrder: Array<ShippingMethodQuote>;
   facet?: Maybe<Facet>;
   facets: FacetList;
   fulfillmentHandlers: Array<ConfigurableOperationDefinition>;
@@ -5793,6 +4337,11 @@
 };
 
 
+export type QueryEligibleShippingMethodsForDraftOrderArgs = {
+  orderId: Scalars['ID'];
+};
+
+
 export type QueryFacetArgs = {
   id: Scalars['ID'];
 };
@@ -5972,7 +4521,6 @@
   updatedAt: Scalars['DateTime'];
 };
 
-<<<<<<< HEAD
 export type RefundOrderInput = {
   adjustment: Scalars['Int'];
   lines: Array<OrderLineInput>;
@@ -5980,103 +4528,6 @@
   reason?: InputMaybe<Scalars['String']>;
   shipping: Scalars['Int'];
 };
-=======
-export type CreateDraftOrderMutationVariables = Exact<{ [key: string]: never; }>;
-
-
-export type CreateDraftOrderMutation = { createDraftOrder: OrderWithLinesFragment };
-
-export type AddItemToDraftOrderMutationVariables = Exact<{
-  orderId: Scalars['ID'];
-  input: AddItemToDraftOrderInput;
-}>;
-
-
-export type AddItemToDraftOrderMutation = { addItemToDraftOrder: OrderWithLinesFragment | Pick<OrderModificationError, 'errorCode' | 'message'> | Pick<OrderLimitError, 'errorCode' | 'message'> | Pick<NegativeQuantityError, 'errorCode' | 'message'> | Pick<InsufficientStockError, 'errorCode' | 'message'> };
-
-export type AdjustDraftOrderLineMutationVariables = Exact<{
-  orderId: Scalars['ID'];
-  input: AdjustDraftOrderLineInput;
-}>;
-
-
-export type AdjustDraftOrderLineMutation = { adjustDraftOrderLine: OrderWithLinesFragment | Pick<OrderModificationError, 'errorCode' | 'message'> | Pick<OrderLimitError, 'errorCode' | 'message'> | Pick<NegativeQuantityError, 'errorCode' | 'message'> | Pick<InsufficientStockError, 'errorCode' | 'message'> };
-
-export type RemoveDraftOrderLineMutationVariables = Exact<{
-  orderId: Scalars['ID'];
-  orderLineId: Scalars['ID'];
-}>;
-
-
-export type RemoveDraftOrderLineMutation = { removeDraftOrderLine: OrderWithLinesFragment | Pick<OrderModificationError, 'errorCode' | 'message'> };
-
-export type SetCustomerForDraftOrderMutationVariables = Exact<{
-  orderId: Scalars['ID'];
-  customerId?: Maybe<Scalars['ID']>;
-  input?: Maybe<CreateCustomerInput>;
-}>;
-
-
-export type SetCustomerForDraftOrderMutation = { setCustomerForDraftOrder: OrderWithLinesFragment | Pick<EmailAddressConflictError, 'errorCode' | 'message'> };
-
-export type SetDraftOrderShippingAddressMutationVariables = Exact<{
-  orderId: Scalars['ID'];
-  input: CreateAddressInput;
-}>;
-
-
-export type SetDraftOrderShippingAddressMutation = { setDraftOrderShippingAddress: OrderWithLinesFragment };
-
-export type SetDraftOrderBillingAddressMutationVariables = Exact<{
-  orderId: Scalars['ID'];
-  input: CreateAddressInput;
-}>;
-
-
-export type SetDraftOrderBillingAddressMutation = { setDraftOrderBillingAddress: (
-    { billingAddress?: Maybe<ShippingAddressFragment> }
-    & OrderWithLinesFragment
-  ) };
-
-export type ApplyCouponCodeToDraftOrderMutationVariables = Exact<{
-  orderId: Scalars['ID'];
-  couponCode: Scalars['String'];
-}>;
-
-
-export type ApplyCouponCodeToDraftOrderMutation = { applyCouponCodeToDraftOrder: (
-    Pick<Order, 'couponCodes'>
-    & OrderWithLinesFragment
-  ) | Pick<CouponCodeExpiredError, 'errorCode' | 'message'> | Pick<CouponCodeInvalidError, 'errorCode' | 'message'> | Pick<CouponCodeLimitError, 'errorCode' | 'message'> };
-
-export type RemoveCouponCodeFromDraftOrderMutationVariables = Exact<{
-  orderId: Scalars['ID'];
-  couponCode: Scalars['String'];
-}>;
-
-
-export type RemoveCouponCodeFromDraftOrderMutation = { removeCouponCodeFromDraftOrder?: Maybe<(
-    Pick<Order, 'couponCodes'>
-    & OrderWithLinesFragment
-  )> };
-
-export type DraftOrderEligibleShippingMethodsQueryVariables = Exact<{
-  orderId: Scalars['ID'];
-}>;
-
-
-export type DraftOrderEligibleShippingMethodsQuery = { eligibleShippingMethodsForDraftOrder: Array<Pick<ShippingMethodQuote, 'id' | 'name' | 'code' | 'description' | 'price' | 'priceWithTax' | 'metadata'>> };
-
-export type SetDraftOrderShippingMethodMutationVariables = Exact<{
-  orderId: Scalars['ID'];
-  shippingMethodId: Scalars['ID'];
-}>;
-
-
-export type SetDraftOrderShippingMethodMutation = { setDraftOrderShippingMethod: OrderWithLinesFragment | Pick<OrderModificationError, 'errorCode' | 'message'> | Pick<IneligibleShippingMethodError, 'errorCode' | 'message'> | Pick<NoActiveOrderError, 'errorCode' | 'message'> };
-
-export type IdTest1QueryVariables = Exact<{ [key: string]: never; }>;
->>>>>>> ae85cdef
 
 export type RefundOrderResult = AlreadyRefundedError | MultipleOrderError | NothingToRefundError | OrderStateTransitionError | PaymentOrderMismatchError | QuantityTooGreatError | Refund | RefundOrderStateError | RefundStateTransitionError;
 
@@ -6143,6 +4594,8 @@
 };
 
 export type RemoveOptionGroupFromProductResult = Product | ProductOptionInUseError;
+
+export type RemoveOrderItemsResult = Order | OrderModificationError;
 
 export type RemoveProductVariantsFromChannelInput = {
   channelId: Scalars['ID'];
@@ -6292,6 +4745,10 @@
   permittedAssetTypes: Array<Scalars['String']>;
 };
 
+export type SetCustomerForDraftOrderResult = EmailAddressConflictError | Order;
+
+export type SetOrderShippingMethodResult = IneligibleShippingMethodError | NoActiveOrderError | Order | OrderModificationError;
+
 /** Returned if the Payment settlement fails */
 export type SettlePaymentError = ErrorResult & {
   errorCode: ErrorCode;
@@ -6809,6 +5266,8 @@
   id: Scalars['ID'];
 };
 
+export type UpdateOrderItemsResult = InsufficientStockError | NegativeQuantityError | Order | OrderLimitError | OrderModificationError;
+
 export type UpdateOrderNoteInput = {
   isPublic?: InputMaybe<Scalars['Boolean']>;
   note?: InputMaybe<Scalars['String']>;
@@ -7277,6 +5736,91 @@
 
 export type SearchGetPricesQuery = { search: { items: Array<{ price: { min: number, max: number } | { value: number }, priceWithTax: { min: number, max: number } | { value: number } }> } };
 
+export type CreateDraftOrderMutationVariables = Exact<{ [key: string]: never; }>;
+
+
+export type CreateDraftOrderMutation = { createDraftOrder: { id: string, createdAt: any, updatedAt: any, code: string, state: string, active: boolean, subTotal: number, subTotalWithTax: number, total: number, totalWithTax: number, totalQuantity: number, currencyCode: CurrencyCode, shipping: number, shippingWithTax: number, customer?: { id: string, firstName: string, lastName: string } | null, lines: Array<{ id: string, unitPrice: number, unitPriceWithTax: number, quantity: number, linePriceWithTax: number, featuredAsset?: { preview: string } | null, productVariant: { id: string, name: string, sku: string }, items: Array<{ id: string, cancelled: boolean, unitPrice: number, unitPriceWithTax: number, taxRate: number, fulfillment?: { id: string } | null }> }>, surcharges: Array<{ id: string, description: string, sku?: string | null, price: number, priceWithTax: number }>, shippingLines: Array<{ priceWithTax: number, shippingMethod: { id: string, code: string, name: string, description: string } }>, shippingAddress?: { fullName?: string | null, company?: string | null, streetLine1?: string | null, streetLine2?: string | null, city?: string | null, province?: string | null, postalCode?: string | null, country?: string | null, phoneNumber?: string | null } | null, payments?: Array<{ id: string, transactionId?: string | null, amount: number, method: string, state: string, nextStates: Array<string>, metadata?: any | null, refunds: Array<{ id: string, total: number, reason?: string | null }> }> | null } };
+
+export type AddItemToDraftOrderMutationVariables = Exact<{
+  orderId: Scalars['ID'];
+  input: AddItemToDraftOrderInput;
+}>;
+
+
+export type AddItemToDraftOrderMutation = { addItemToDraftOrder: { errorCode: ErrorCode, message: string } | { errorCode: ErrorCode, message: string } | { id: string, createdAt: any, updatedAt: any, code: string, state: string, active: boolean, subTotal: number, subTotalWithTax: number, total: number, totalWithTax: number, totalQuantity: number, currencyCode: CurrencyCode, shipping: number, shippingWithTax: number, customer?: { id: string, firstName: string, lastName: string } | null, lines: Array<{ id: string, unitPrice: number, unitPriceWithTax: number, quantity: number, linePriceWithTax: number, featuredAsset?: { preview: string } | null, productVariant: { id: string, name: string, sku: string }, items: Array<{ id: string, cancelled: boolean, unitPrice: number, unitPriceWithTax: number, taxRate: number, fulfillment?: { id: string } | null }> }>, surcharges: Array<{ id: string, description: string, sku?: string | null, price: number, priceWithTax: number }>, shippingLines: Array<{ priceWithTax: number, shippingMethod: { id: string, code: string, name: string, description: string } }>, shippingAddress?: { fullName?: string | null, company?: string | null, streetLine1?: string | null, streetLine2?: string | null, city?: string | null, province?: string | null, postalCode?: string | null, country?: string | null, phoneNumber?: string | null } | null, payments?: Array<{ id: string, transactionId?: string | null, amount: number, method: string, state: string, nextStates: Array<string>, metadata?: any | null, refunds: Array<{ id: string, total: number, reason?: string | null }> }> | null } | { errorCode: ErrorCode, message: string } | { errorCode: ErrorCode, message: string } };
+
+export type AdjustDraftOrderLineMutationVariables = Exact<{
+  orderId: Scalars['ID'];
+  input: AdjustDraftOrderLineInput;
+}>;
+
+
+export type AdjustDraftOrderLineMutation = { adjustDraftOrderLine: { errorCode: ErrorCode, message: string } | { errorCode: ErrorCode, message: string } | { id: string, createdAt: any, updatedAt: any, code: string, state: string, active: boolean, subTotal: number, subTotalWithTax: number, total: number, totalWithTax: number, totalQuantity: number, currencyCode: CurrencyCode, shipping: number, shippingWithTax: number, customer?: { id: string, firstName: string, lastName: string } | null, lines: Array<{ id: string, unitPrice: number, unitPriceWithTax: number, quantity: number, linePriceWithTax: number, featuredAsset?: { preview: string } | null, productVariant: { id: string, name: string, sku: string }, items: Array<{ id: string, cancelled: boolean, unitPrice: number, unitPriceWithTax: number, taxRate: number, fulfillment?: { id: string } | null }> }>, surcharges: Array<{ id: string, description: string, sku?: string | null, price: number, priceWithTax: number }>, shippingLines: Array<{ priceWithTax: number, shippingMethod: { id: string, code: string, name: string, description: string } }>, shippingAddress?: { fullName?: string | null, company?: string | null, streetLine1?: string | null, streetLine2?: string | null, city?: string | null, province?: string | null, postalCode?: string | null, country?: string | null, phoneNumber?: string | null } | null, payments?: Array<{ id: string, transactionId?: string | null, amount: number, method: string, state: string, nextStates: Array<string>, metadata?: any | null, refunds: Array<{ id: string, total: number, reason?: string | null }> }> | null } | { errorCode: ErrorCode, message: string } | { errorCode: ErrorCode, message: string } };
+
+export type RemoveDraftOrderLineMutationVariables = Exact<{
+  orderId: Scalars['ID'];
+  orderLineId: Scalars['ID'];
+}>;
+
+
+export type RemoveDraftOrderLineMutation = { removeDraftOrderLine: { id: string, createdAt: any, updatedAt: any, code: string, state: string, active: boolean, subTotal: number, subTotalWithTax: number, total: number, totalWithTax: number, totalQuantity: number, currencyCode: CurrencyCode, shipping: number, shippingWithTax: number, customer?: { id: string, firstName: string, lastName: string } | null, lines: Array<{ id: string, unitPrice: number, unitPriceWithTax: number, quantity: number, linePriceWithTax: number, featuredAsset?: { preview: string } | null, productVariant: { id: string, name: string, sku: string }, items: Array<{ id: string, cancelled: boolean, unitPrice: number, unitPriceWithTax: number, taxRate: number, fulfillment?: { id: string } | null }> }>, surcharges: Array<{ id: string, description: string, sku?: string | null, price: number, priceWithTax: number }>, shippingLines: Array<{ priceWithTax: number, shippingMethod: { id: string, code: string, name: string, description: string } }>, shippingAddress?: { fullName?: string | null, company?: string | null, streetLine1?: string | null, streetLine2?: string | null, city?: string | null, province?: string | null, postalCode?: string | null, country?: string | null, phoneNumber?: string | null } | null, payments?: Array<{ id: string, transactionId?: string | null, amount: number, method: string, state: string, nextStates: Array<string>, metadata?: any | null, refunds: Array<{ id: string, total: number, reason?: string | null }> }> | null } | { errorCode: ErrorCode, message: string } };
+
+export type SetCustomerForDraftOrderMutationVariables = Exact<{
+  orderId: Scalars['ID'];
+  customerId?: InputMaybe<Scalars['ID']>;
+  input?: InputMaybe<CreateCustomerInput>;
+}>;
+
+
+export type SetCustomerForDraftOrderMutation = { setCustomerForDraftOrder: { errorCode: ErrorCode, message: string } | { id: string, createdAt: any, updatedAt: any, code: string, state: string, active: boolean, subTotal: number, subTotalWithTax: number, total: number, totalWithTax: number, totalQuantity: number, currencyCode: CurrencyCode, shipping: number, shippingWithTax: number, customer?: { id: string, firstName: string, lastName: string } | null, lines: Array<{ id: string, unitPrice: number, unitPriceWithTax: number, quantity: number, linePriceWithTax: number, featuredAsset?: { preview: string } | null, productVariant: { id: string, name: string, sku: string }, items: Array<{ id: string, cancelled: boolean, unitPrice: number, unitPriceWithTax: number, taxRate: number, fulfillment?: { id: string } | null }> }>, surcharges: Array<{ id: string, description: string, sku?: string | null, price: number, priceWithTax: number }>, shippingLines: Array<{ priceWithTax: number, shippingMethod: { id: string, code: string, name: string, description: string } }>, shippingAddress?: { fullName?: string | null, company?: string | null, streetLine1?: string | null, streetLine2?: string | null, city?: string | null, province?: string | null, postalCode?: string | null, country?: string | null, phoneNumber?: string | null } | null, payments?: Array<{ id: string, transactionId?: string | null, amount: number, method: string, state: string, nextStates: Array<string>, metadata?: any | null, refunds: Array<{ id: string, total: number, reason?: string | null }> }> | null } };
+
+export type SetDraftOrderShippingAddressMutationVariables = Exact<{
+  orderId: Scalars['ID'];
+  input: CreateAddressInput;
+}>;
+
+
+export type SetDraftOrderShippingAddressMutation = { setDraftOrderShippingAddress: { id: string, createdAt: any, updatedAt: any, code: string, state: string, active: boolean, subTotal: number, subTotalWithTax: number, total: number, totalWithTax: number, totalQuantity: number, currencyCode: CurrencyCode, shipping: number, shippingWithTax: number, customer?: { id: string, firstName: string, lastName: string } | null, lines: Array<{ id: string, unitPrice: number, unitPriceWithTax: number, quantity: number, linePriceWithTax: number, featuredAsset?: { preview: string } | null, productVariant: { id: string, name: string, sku: string }, items: Array<{ id: string, cancelled: boolean, unitPrice: number, unitPriceWithTax: number, taxRate: number, fulfillment?: { id: string } | null }> }>, surcharges: Array<{ id: string, description: string, sku?: string | null, price: number, priceWithTax: number }>, shippingLines: Array<{ priceWithTax: number, shippingMethod: { id: string, code: string, name: string, description: string } }>, shippingAddress?: { fullName?: string | null, company?: string | null, streetLine1?: string | null, streetLine2?: string | null, city?: string | null, province?: string | null, postalCode?: string | null, country?: string | null, phoneNumber?: string | null } | null, payments?: Array<{ id: string, transactionId?: string | null, amount: number, method: string, state: string, nextStates: Array<string>, metadata?: any | null, refunds: Array<{ id: string, total: number, reason?: string | null }> }> | null } };
+
+export type SetDraftOrderBillingAddressMutationVariables = Exact<{
+  orderId: Scalars['ID'];
+  input: CreateAddressInput;
+}>;
+
+
+export type SetDraftOrderBillingAddressMutation = { setDraftOrderBillingAddress: { id: string, createdAt: any, updatedAt: any, code: string, state: string, active: boolean, subTotal: number, subTotalWithTax: number, total: number, totalWithTax: number, totalQuantity: number, currencyCode: CurrencyCode, shipping: number, shippingWithTax: number, billingAddress?: { fullName?: string | null, company?: string | null, streetLine1?: string | null, streetLine2?: string | null, city?: string | null, province?: string | null, postalCode?: string | null, country?: string | null, phoneNumber?: string | null } | null, customer?: { id: string, firstName: string, lastName: string } | null, lines: Array<{ id: string, unitPrice: number, unitPriceWithTax: number, quantity: number, linePriceWithTax: number, featuredAsset?: { preview: string } | null, productVariant: { id: string, name: string, sku: string }, items: Array<{ id: string, cancelled: boolean, unitPrice: number, unitPriceWithTax: number, taxRate: number, fulfillment?: { id: string } | null }> }>, surcharges: Array<{ id: string, description: string, sku?: string | null, price: number, priceWithTax: number }>, shippingLines: Array<{ priceWithTax: number, shippingMethod: { id: string, code: string, name: string, description: string } }>, shippingAddress?: { fullName?: string | null, company?: string | null, streetLine1?: string | null, streetLine2?: string | null, city?: string | null, province?: string | null, postalCode?: string | null, country?: string | null, phoneNumber?: string | null } | null, payments?: Array<{ id: string, transactionId?: string | null, amount: number, method: string, state: string, nextStates: Array<string>, metadata?: any | null, refunds: Array<{ id: string, total: number, reason?: string | null }> }> | null } };
+
+export type ApplyCouponCodeToDraftOrderMutationVariables = Exact<{
+  orderId: Scalars['ID'];
+  couponCode: Scalars['String'];
+}>;
+
+
+export type ApplyCouponCodeToDraftOrderMutation = { applyCouponCodeToDraftOrder: { errorCode: ErrorCode, message: string } | { errorCode: ErrorCode, message: string } | { errorCode: ErrorCode, message: string } | { couponCodes: Array<string>, id: string, createdAt: any, updatedAt: any, code: string, state: string, active: boolean, subTotal: number, subTotalWithTax: number, total: number, totalWithTax: number, totalQuantity: number, currencyCode: CurrencyCode, shipping: number, shippingWithTax: number, customer?: { id: string, firstName: string, lastName: string } | null, lines: Array<{ id: string, unitPrice: number, unitPriceWithTax: number, quantity: number, linePriceWithTax: number, featuredAsset?: { preview: string } | null, productVariant: { id: string, name: string, sku: string }, items: Array<{ id: string, cancelled: boolean, unitPrice: number, unitPriceWithTax: number, taxRate: number, fulfillment?: { id: string } | null }> }>, surcharges: Array<{ id: string, description: string, sku?: string | null, price: number, priceWithTax: number }>, shippingLines: Array<{ priceWithTax: number, shippingMethod: { id: string, code: string, name: string, description: string } }>, shippingAddress?: { fullName?: string | null, company?: string | null, streetLine1?: string | null, streetLine2?: string | null, city?: string | null, province?: string | null, postalCode?: string | null, country?: string | null, phoneNumber?: string | null } | null, payments?: Array<{ id: string, transactionId?: string | null, amount: number, method: string, state: string, nextStates: Array<string>, metadata?: any | null, refunds: Array<{ id: string, total: number, reason?: string | null }> }> | null } };
+
+export type RemoveCouponCodeFromDraftOrderMutationVariables = Exact<{
+  orderId: Scalars['ID'];
+  couponCode: Scalars['String'];
+}>;
+
+
+export type RemoveCouponCodeFromDraftOrderMutation = { removeCouponCodeFromDraftOrder?: { couponCodes: Array<string>, id: string, createdAt: any, updatedAt: any, code: string, state: string, active: boolean, subTotal: number, subTotalWithTax: number, total: number, totalWithTax: number, totalQuantity: number, currencyCode: CurrencyCode, shipping: number, shippingWithTax: number, customer?: { id: string, firstName: string, lastName: string } | null, lines: Array<{ id: string, unitPrice: number, unitPriceWithTax: number, quantity: number, linePriceWithTax: number, featuredAsset?: { preview: string } | null, productVariant: { id: string, name: string, sku: string }, items: Array<{ id: string, cancelled: boolean, unitPrice: number, unitPriceWithTax: number, taxRate: number, fulfillment?: { id: string } | null }> }>, surcharges: Array<{ id: string, description: string, sku?: string | null, price: number, priceWithTax: number }>, shippingLines: Array<{ priceWithTax: number, shippingMethod: { id: string, code: string, name: string, description: string } }>, shippingAddress?: { fullName?: string | null, company?: string | null, streetLine1?: string | null, streetLine2?: string | null, city?: string | null, province?: string | null, postalCode?: string | null, country?: string | null, phoneNumber?: string | null } | null, payments?: Array<{ id: string, transactionId?: string | null, amount: number, method: string, state: string, nextStates: Array<string>, metadata?: any | null, refunds: Array<{ id: string, total: number, reason?: string | null }> }> | null } | null };
+
+export type DraftOrderEligibleShippingMethodsQueryVariables = Exact<{
+  orderId: Scalars['ID'];
+}>;
+
+
+export type DraftOrderEligibleShippingMethodsQuery = { eligibleShippingMethodsForDraftOrder: Array<{ id: string, name: string, code: string, description: string, price: number, priceWithTax: number, metadata?: any | null }> };
+
+export type SetDraftOrderShippingMethodMutationVariables = Exact<{
+  orderId: Scalars['ID'];
+  shippingMethodId: Scalars['ID'];
+}>;
+
+
+export type SetDraftOrderShippingMethodMutation = { setDraftOrderShippingMethod: { errorCode: ErrorCode, message: string } | { errorCode: ErrorCode, message: string } | { id: string, createdAt: any, updatedAt: any, code: string, state: string, active: boolean, subTotal: number, subTotalWithTax: number, total: number, totalWithTax: number, totalQuantity: number, currencyCode: CurrencyCode, shipping: number, shippingWithTax: number, customer?: { id: string, firstName: string, lastName: string } | null, lines: Array<{ id: string, unitPrice: number, unitPriceWithTax: number, quantity: number, linePriceWithTax: number, featuredAsset?: { preview: string } | null, productVariant: { id: string, name: string, sku: string }, items: Array<{ id: string, cancelled: boolean, unitPrice: number, unitPriceWithTax: number, taxRate: number, fulfillment?: { id: string } | null }> }>, surcharges: Array<{ id: string, description: string, sku?: string | null, price: number, priceWithTax: number }>, shippingLines: Array<{ priceWithTax: number, shippingMethod: { id: string, code: string, name: string, description: string } }>, shippingAddress?: { fullName?: string | null, company?: string | null, streetLine1?: string | null, streetLine2?: string | null, city?: string | null, province?: string | null, postalCode?: string | null, country?: string | null, phoneNumber?: string | null } | null, payments?: Array<{ id: string, transactionId?: string | null, amount: number, method: string, state: string, nextStates: Array<string>, metadata?: any | null, refunds: Array<{ id: string, total: number, reason?: string | null }> }> | null } | { errorCode: ErrorCode, message: string } };
+
 export type IdTest1QueryVariables = Exact<{ [key: string]: never; }>;
 
 
@@ -8094,90 +6638,6 @@
   input: RefundOrderInput;
 }>;
 
-<<<<<<< HEAD
-=======
-export namespace CreateDraftOrder {
-  export type Variables = CreateDraftOrderMutationVariables;
-  export type Mutation = CreateDraftOrderMutation;
-  export type CreateDraftOrder = (NonNullable<CreateDraftOrderMutation['createDraftOrder']>);
-}
-
-export namespace AddItemToDraftOrder {
-  export type Variables = AddItemToDraftOrderMutationVariables;
-  export type Mutation = AddItemToDraftOrderMutation;
-  export type AddItemToDraftOrder = (NonNullable<AddItemToDraftOrderMutation['addItemToDraftOrder']>);
-  export type ErrorResultInlineFragment = (DiscriminateUnion<(NonNullable<AddItemToDraftOrderMutation['addItemToDraftOrder']>), { __typename?: 'ErrorResult' }>);
-}
-
-export namespace AdjustDraftOrderLine {
-  export type Variables = AdjustDraftOrderLineMutationVariables;
-  export type Mutation = AdjustDraftOrderLineMutation;
-  export type AdjustDraftOrderLine = (NonNullable<AdjustDraftOrderLineMutation['adjustDraftOrderLine']>);
-  export type ErrorResultInlineFragment = (DiscriminateUnion<(NonNullable<AdjustDraftOrderLineMutation['adjustDraftOrderLine']>), { __typename?: 'ErrorResult' }>);
-}
-
-export namespace RemoveDraftOrderLine {
-  export type Variables = RemoveDraftOrderLineMutationVariables;
-  export type Mutation = RemoveDraftOrderLineMutation;
-  export type RemoveDraftOrderLine = (NonNullable<RemoveDraftOrderLineMutation['removeDraftOrderLine']>);
-  export type ErrorResultInlineFragment = (DiscriminateUnion<(NonNullable<RemoveDraftOrderLineMutation['removeDraftOrderLine']>), { __typename?: 'ErrorResult' }>);
-}
-
-export namespace SetCustomerForDraftOrder {
-  export type Variables = SetCustomerForDraftOrderMutationVariables;
-  export type Mutation = SetCustomerForDraftOrderMutation;
-  export type SetCustomerForDraftOrder = (NonNullable<SetCustomerForDraftOrderMutation['setCustomerForDraftOrder']>);
-  export type ErrorResultInlineFragment = (DiscriminateUnion<(NonNullable<SetCustomerForDraftOrderMutation['setCustomerForDraftOrder']>), { __typename?: 'ErrorResult' }>);
-}
-
-export namespace SetDraftOrderShippingAddress {
-  export type Variables = SetDraftOrderShippingAddressMutationVariables;
-  export type Mutation = SetDraftOrderShippingAddressMutation;
-  export type SetDraftOrderShippingAddress = (NonNullable<SetDraftOrderShippingAddressMutation['setDraftOrderShippingAddress']>);
-}
-
-export namespace SetDraftOrderBillingAddress {
-  export type Variables = SetDraftOrderBillingAddressMutationVariables;
-  export type Mutation = SetDraftOrderBillingAddressMutation;
-  export type SetDraftOrderBillingAddress = (NonNullable<SetDraftOrderBillingAddressMutation['setDraftOrderBillingAddress']>);
-  export type BillingAddress = (NonNullable<(NonNullable<SetDraftOrderBillingAddressMutation['setDraftOrderBillingAddress']>)['billingAddress']>);
-}
-
-export namespace ApplyCouponCodeToDraftOrder {
-  export type Variables = ApplyCouponCodeToDraftOrderMutationVariables;
-  export type Mutation = ApplyCouponCodeToDraftOrderMutation;
-  export type ApplyCouponCodeToDraftOrder = (NonNullable<ApplyCouponCodeToDraftOrderMutation['applyCouponCodeToDraftOrder']>);
-  export type OrderInlineFragment = (DiscriminateUnion<(NonNullable<ApplyCouponCodeToDraftOrderMutation['applyCouponCodeToDraftOrder']>), { __typename?: 'Order' }>);
-  export type ErrorResultInlineFragment = (DiscriminateUnion<(NonNullable<ApplyCouponCodeToDraftOrderMutation['applyCouponCodeToDraftOrder']>), { __typename?: 'ErrorResult' }>);
-}
-
-export namespace RemoveCouponCodeFromDraftOrder {
-  export type Variables = RemoveCouponCodeFromDraftOrderMutationVariables;
-  export type Mutation = RemoveCouponCodeFromDraftOrderMutation;
-  export type RemoveCouponCodeFromDraftOrder = (NonNullable<RemoveCouponCodeFromDraftOrderMutation['removeCouponCodeFromDraftOrder']>);
-  export type OrderInlineFragment = ({ __typename: 'Order' } & Pick<(NonNullable<RemoveCouponCodeFromDraftOrderMutation['removeCouponCodeFromDraftOrder']>), 'couponCodes'>);
-}
-
-export namespace DraftOrderEligibleShippingMethods {
-  export type Variables = DraftOrderEligibleShippingMethodsQueryVariables;
-  export type Query = DraftOrderEligibleShippingMethodsQuery;
-  export type EligibleShippingMethodsForDraftOrder = NonNullable<(NonNullable<DraftOrderEligibleShippingMethodsQuery['eligibleShippingMethodsForDraftOrder']>)[number]>;
-}
-
-export namespace SetDraftOrderShippingMethod {
-  export type Variables = SetDraftOrderShippingMethodMutationVariables;
-  export type Mutation = SetDraftOrderShippingMethodMutation;
-  export type SetDraftOrderShippingMethod = (NonNullable<SetDraftOrderShippingMethodMutation['setDraftOrderShippingMethod']>);
-  export type ErrorResultInlineFragment = (DiscriminateUnion<(NonNullable<SetDraftOrderShippingMethodMutation['setDraftOrderShippingMethod']>), { __typename?: 'ErrorResult' }>);
-}
-
-export namespace IdTest1 {
-  export type Variables = IdTest1QueryVariables;
-  export type Query = IdTest1Query;
-  export type Products = (NonNullable<IdTest1Query['products']>);
-  export type Items = NonNullable<(NonNullable<(NonNullable<IdTest1Query['products']>)['items']>)[number]>;
-}
->>>>>>> ae85cdef
 
 export type RefundOrderMutation = { refundOrder: { errorCode: ErrorCode, message: string } | { errorCode: ErrorCode, message: string } | { errorCode: ErrorCode, message: string } | { errorCode: ErrorCode, message: string } | { errorCode: ErrorCode, message: string } | { errorCode: ErrorCode, message: string } | { id: string, state: string, items: number, transactionId?: string | null, shipping: number, total: number, metadata?: any | null } | { errorCode: ErrorCode, message: string } | { errorCode: ErrorCode, message: string } };
 
