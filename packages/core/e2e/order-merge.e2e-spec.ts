/* tslint:disable:no-non-null-assertion */
import {
    mergeConfig,
    MergedOrderLine,
    MergeOrdersStrategy,
    Order,
    OrderMergeStrategy,
    RequestContext,
    UseExistingStrategy,
    UseGuestIfExistingEmptyStrategy,
    UseGuestStrategy,
} from '@vendure/core';
import { createErrorResultGuard, createTestEnvironment, ErrorResultGuard } from '@vendure/testing';
import gql from 'graphql-tag';
import path from 'path';

import { initialData } from '../../../e2e-common/e2e-initial-data';
import { testConfig, TEST_SETUP_TIMEOUT_MS } from '../../../e2e-common/test-config';

<<<<<<< HEAD
import * as Codegen from './graphql/generated-e2e-admin-types';
import {
    AddItemToOrderMutation,
    AddItemToOrderMutationVariables,
=======
import {
    AttemptLogin,
    AttemptLoginMutation,
    AttemptLoginMutationVariables,
    GetCustomerList,
} from './graphql/generated-e2e-admin-types';
import {
    AddItemToOrder,
    AddItemToOrderMutation,
    GetActiveOrderPaymentsQuery,
    GetNextOrderStatesQuery,
>>>>>>> 50883deb
    TestOrderFragmentFragment,
    UpdatedOrderFragment,
} from './graphql/generated-e2e-shop-types';
import { ATTEMPT_LOGIN, GET_CUSTOMER_LIST } from './graphql/shared-definitions';
import { GET_ACTIVE_ORDER_PAYMENTS, GET_NEXT_STATES, TEST_ORDER_FRAGMENT } from './graphql/shop-definitions';
import { sortById } from './utils/test-order-utils';

/**
 * Allows us to change the active OrderMergeStrategy per-test and delegates to the current
 * activeStrategy.
 */
class DelegateMergeStrategy implements OrderMergeStrategy {
    static activeStrategy: OrderMergeStrategy = new MergeOrdersStrategy();
    merge(ctx: RequestContext, guestOrder: Order, existingOrder: Order): MergedOrderLine[] {
        return DelegateMergeStrategy.activeStrategy.merge(ctx, guestOrder, existingOrder);
    }
}

type AddItemToOrderWithCustomFields = AddItemToOrderMutationVariables & {
    customFields?: { inscription?: string };
};

describe('Order merging', () => {
    type OrderSuccessResult = UpdatedOrderFragment | TestOrderFragmentFragment;
    const orderResultGuard: ErrorResultGuard<OrderSuccessResult> = createErrorResultGuard(
        input => !!input.lines,
    );

    let customers: Codegen.GetCustomerListQuery['customers']['items'];

    const { server, shopClient, adminClient } = createTestEnvironment(
        mergeConfig(testConfig(), {
            orderOptions: {
                mergeStrategy: new DelegateMergeStrategy(),
            },
            customFields: {
                OrderLine: [{ name: 'inscription', type: 'string' }],
            },
        }),
    );
    beforeAll(async () => {
        await server.init({
            initialData,
            productsCsvPath: path.join(__dirname, 'fixtures/e2e-products-full.csv'),
            customerCount: 10,
        });
        await adminClient.asSuperAdmin();
        const result = await adminClient.query<Codegen.GetCustomerListQuery>(GET_CUSTOMER_LIST);
        customers = result.customers.items;
    }, TEST_SETUP_TIMEOUT_MS);

    afterAll(async () => {
        await server.destroy();
    });

    async function testMerge(options: {
        strategy: OrderMergeStrategy;
        customerEmailAddress: string;
        existingOrderLines: AddItemToOrderWithCustomFields[];
        guestOrderLines: AddItemToOrderWithCustomFields[];
    }): Promise<{ lines: any[] }> {
        const { strategy, customerEmailAddress, existingOrderLines, guestOrderLines } = options;
        DelegateMergeStrategy.activeStrategy = strategy;

        await shopClient.asUserWithCredentials(customerEmailAddress, 'test');
        for (const line of existingOrderLines) {
            await shopClient.query<AddItemToOrderMutation, AddItemToOrderWithCustomFields>(
                ADD_ITEM_TO_ORDER_WITH_CUSTOM_FIELDS,
                line,
            );
        }

        await shopClient.asAnonymousUser();
        for (const line of guestOrderLines) {
            await shopClient.query<AddItemToOrderMutation, AddItemToOrderWithCustomFields>(
                ADD_ITEM_TO_ORDER_WITH_CUSTOM_FIELDS,
                line,
            );
        }

        await shopClient.query<Codegen.AttemptLoginMutation, Codegen.AttemptLoginMutationVariables>(
            ATTEMPT_LOGIN,
            {
                username: customerEmailAddress,
                password: 'test',
            },
        );
        const { activeOrder } = await shopClient.query(GET_ACTIVE_ORDER_WITH_CUSTOM_FIELDS);
        return activeOrder;
    }

    it('MergeOrdersStrategy adds new line', async () => {
        const result = await testMerge({
            strategy: new MergeOrdersStrategy(),
            customerEmailAddress: customers[0].emailAddress,
            existingOrderLines: [{ productVariantId: 'T_1', quantity: 1 }],
            guestOrderLines: [{ productVariantId: 'T_2', quantity: 1 }],
        });

        expect(
            result.lines.map(line => ({ productVariantId: line.productVariant.id, quantity: line.quantity })),
        ).toEqual([
            { productVariantId: 'T_1', quantity: 1 },
            { productVariantId: 'T_2', quantity: 1 },
        ]);
    });

    it('MergeOrdersStrategy uses guest quantity', async () => {
        const result = await testMerge({
            strategy: new MergeOrdersStrategy(),
            customerEmailAddress: customers[1].emailAddress,
            existingOrderLines: [{ productVariantId: 'T_1', quantity: 1 }],
            guestOrderLines: [{ productVariantId: 'T_1', quantity: 3 }],
        });

        expect(
            result.lines.map(line => ({ productVariantId: line.productVariant.id, quantity: line.quantity })),
        ).toEqual([{ productVariantId: 'T_1', quantity: 3 }]);
    });

    it('MergeOrdersStrategy accounts for customFields', async () => {
        const result = await testMerge({
            strategy: new MergeOrdersStrategy(),
            customerEmailAddress: customers[2].emailAddress,
            existingOrderLines: [
                { productVariantId: 'T_1', quantity: 1, customFields: { inscription: 'foo' } },
            ],
            guestOrderLines: [{ productVariantId: 'T_1', quantity: 3, customFields: { inscription: 'bar' } }],
        });

        expect(
            result.lines.sort(sortById).map(line => ({
                productVariantId: line.productVariant.id,
                quantity: line.quantity,
                customFields: line.customFields,
            })),
        ).toEqual([
            { productVariantId: 'T_1', quantity: 1, customFields: { inscription: 'foo' } },
            { productVariantId: 'T_1', quantity: 3, customFields: { inscription: 'bar' } },
        ]);
    });

    it('UseGuestStrategy', async () => {
        const result = await testMerge({
            strategy: new UseGuestStrategy(),
            customerEmailAddress: customers[3].emailAddress,
            existingOrderLines: [
                { productVariantId: 'T_1', quantity: 1 },
                { productVariantId: 'T_3', quantity: 1 },
            ],
            guestOrderLines: [{ productVariantId: 'T_5', quantity: 3 }],
        });

        expect(
            result.lines.sort(sortById).map(line => ({
                productVariantId: line.productVariant.id,
                quantity: line.quantity,
            })),
        ).toEqual([{ productVariantId: 'T_5', quantity: 3 }]);
    });

    it('UseGuestIfExistingEmptyStrategy with empty existing', async () => {
        const result = await testMerge({
            strategy: new UseGuestIfExistingEmptyStrategy(),
            customerEmailAddress: customers[4].emailAddress,
            existingOrderLines: [],
            guestOrderLines: [{ productVariantId: 'T_2', quantity: 3 }],
        });

        expect(
            result.lines.sort(sortById).map(line => ({
                productVariantId: line.productVariant.id,
                quantity: line.quantity,
            })),
        ).toEqual([{ productVariantId: 'T_2', quantity: 3 }]);
    });

    it('UseGuestIfExistingEmptyStrategy with non-empty existing', async () => {
        const result = await testMerge({
            strategy: new UseGuestIfExistingEmptyStrategy(),
            customerEmailAddress: customers[5].emailAddress,
            existingOrderLines: [{ productVariantId: 'T_5', quantity: 5 }],
            guestOrderLines: [{ productVariantId: 'T_2', quantity: 3 }],
        });

        expect(
            result.lines.sort(sortById).map(line => ({
                productVariantId: line.productVariant.id,
                quantity: line.quantity,
            })),
        ).toEqual([{ productVariantId: 'T_5', quantity: 5 }]);
    });

    it('UseExistingStrategy', async () => {
        const result = await testMerge({
            strategy: new UseExistingStrategy(),
            customerEmailAddress: customers[6].emailAddress,
            existingOrderLines: [{ productVariantId: 'T_8', quantity: 1 }],
            guestOrderLines: [{ productVariantId: 'T_2', quantity: 3 }],
        });

        expect(
            result.lines.sort(sortById).map(line => ({
                productVariantId: line.productVariant.id,
                quantity: line.quantity,
            })),
        ).toEqual([{ productVariantId: 'T_8', quantity: 1 }]);
    });

    // https://github.com/vendure-ecommerce/vendure/issues/1454
    it('does not throw FK error when merging with a cart with an existing session', async () => {
        await shopClient.asUserWithCredentials(customers[7].emailAddress, 'test');
        // Create an Order linked with the current session
        const { nextOrderStates } = await shopClient.query<GetNextOrderStatesQuery>(GET_NEXT_STATES);

        // unset last auth token to simulate a guest user in a different browser
        shopClient.setAuthToken('');
        await shopClient.query<AddItemToOrderMutation, AddItemToOrderWithCustomFields>(
            ADD_ITEM_TO_ORDER_WITH_CUSTOM_FIELDS,
            { productVariantId: '1', quantity: 2 },
        );

        const { login } = await shopClient.query<AttemptLoginMutation, AttemptLoginMutationVariables>(
            ATTEMPT_LOGIN,
            { username: customers[7].emailAddress, password: 'test' },
        );

        expect(login.id).toBe(customers[7].user?.id);
    });
});

export const ADD_ITEM_TO_ORDER_WITH_CUSTOM_FIELDS = gql`
    mutation AddItemToOrder(
        $productVariantId: ID!
        $quantity: Int!
        $customFields: OrderLineCustomFieldsInput
    ) {
        addItemToOrder(
            productVariantId: $productVariantId
            quantity: $quantity
            customFields: $customFields
        ) {
            ... on Order {
                id
            }
            ... on ErrorResult {
                errorCode
                message
            }
        }
    }
`;

export const GET_ACTIVE_ORDER_WITH_CUSTOM_FIELDS = gql`
    query GetActiveOrder {
        activeOrder {
            ...TestOrderFragment
            ... on Order {
                lines {
                    customFields {
                        inscription
                    }
                }
            }
        }
    }
    ${TEST_ORDER_FRAGMENT}
`;<|MERGE_RESOLUTION|>--- conflicted
+++ resolved
@@ -17,24 +17,20 @@
 import { initialData } from '../../../e2e-common/e2e-initial-data';
 import { testConfig, TEST_SETUP_TIMEOUT_MS } from '../../../e2e-common/test-config';
 
-<<<<<<< HEAD
-import * as Codegen from './graphql/generated-e2e-admin-types';
-import {
-    AddItemToOrderMutation,
-    AddItemToOrderMutationVariables,
-=======
 import {
     AttemptLogin,
     AttemptLoginMutation,
     AttemptLoginMutationVariables,
     GetCustomerList,
 } from './graphql/generated-e2e-admin-types';
+import * as Codegen from './graphql/generated-e2e-admin-types';
 import {
     AddItemToOrder,
     AddItemToOrderMutation,
+    AddItemToOrderMutation,
+    AddItemToOrderMutationVariables,
     GetActiveOrderPaymentsQuery,
     GetNextOrderStatesQuery,
->>>>>>> 50883deb
     TestOrderFragmentFragment,
     UpdatedOrderFragment,
 } from './graphql/generated-e2e-shop-types';
