import { pick } from '@vendure/common/lib/pick';
import { createTestEnvironment } from '@vendure/testing';
import path from 'path';

import { initialData } from '../../../e2e-common/e2e-initial-data';
import { testConfig, TEST_SETUP_TIMEOUT_MS } from '../../../e2e-common/test-config';

<<<<<<< HEAD
import * as Codegen from './graphql/generated-e2e-admin-types';
import { HistoryEntryType } from './graphql/generated-e2e-admin-types';
=======
import {
    AddCustomersToGroup,
    CreateCustomerGroup,
    DeleteCustomerGroup,
    DeleteCustomerMutation,
    DeleteCustomerMutationVariables,
    GetCustomerGroup,
    GetCustomerGroupQuery,
    GetCustomerGroupQueryVariables,
    GetCustomerGroups,
    GetCustomerHistory,
    GetCustomerList,
    GetCustomerWithGroups,
    HistoryEntryType,
    RemoveCustomersFromGroup,
    UpdateCustomerGroup,
} from './graphql/generated-e2e-admin-types';
>>>>>>> dee2395c
import { DeletionResult } from './graphql/generated-e2e-shop-types';
import {
    ADD_CUSTOMERS_TO_GROUP,
    CREATE_CUSTOMER_GROUP,
    DELETE_CUSTOMER,
    DELETE_CUSTOMER_GROUP,
    GET_CUSTOMER_GROUP,
    GET_CUSTOMER_GROUPS,
    GET_CUSTOMER_HISTORY,
    GET_CUSTOMER_LIST,
    GET_CUSTOMER_WITH_GROUPS,
    REMOVE_CUSTOMERS_FROM_GROUP,
    UPDATE_CUSTOMER_GROUP,
} from './graphql/shared-definitions';
import { assertThrowsWithMessage } from './utils/assert-throws-with-message';
import { sortById } from './utils/test-order-utils';

describe('CustomerGroup resolver', () => {
    const { server, adminClient, shopClient } = createTestEnvironment(testConfig());

    let customers: Codegen.GetCustomerListQuery['customers']['items'];

    beforeAll(async () => {
        await server.init({
            initialData,
            productsCsvPath: path.join(__dirname, 'fixtures/e2e-products-minimal.csv'),
            customerCount: 5,
        });
        await adminClient.asSuperAdmin();
        const result = await adminClient.query<Codegen.GetCustomerListQuery>(GET_CUSTOMER_LIST);
        customers = result.customers.items;
    }, TEST_SETUP_TIMEOUT_MS);

    afterAll(async () => {
        await server.destroy();
    });

    it('create', async () => {
        const { createCustomerGroup } = await adminClient.query<
            Codegen.CreateCustomerGroupMutation,
            Codegen.CreateCustomerGroupMutationVariables
        >(CREATE_CUSTOMER_GROUP, {
            input: {
                name: 'group 1',
                customerIds: [customers[0].id, customers[1].id],
            },
        });

        expect(createCustomerGroup.name).toBe('group 1');
        expect(createCustomerGroup.customers.items.sort(sortById)).toEqual([
            { id: customers[0].id },
            { id: customers[1].id },
        ]);
    });

    it('history entry for CUSTOMER_ADDED_TO_GROUP after group created', async () => {
        const { customer } = await adminClient.query<
            Codegen.GetCustomerHistoryQuery,
            Codegen.GetCustomerHistoryQueryVariables
        >(GET_CUSTOMER_HISTORY, {
            id: customers[0].id,
            options: {
                skip: 3,
            },
        });

        expect(customer?.history.items.map(pick(['type', 'data']))).toEqual([
            {
                type: HistoryEntryType.CUSTOMER_ADDED_TO_GROUP,
                data: {
                    groupName: 'group 1',
                },
            },
        ]);
    });

    it('customerGroups', async () => {
        const { customerGroups } = await adminClient.query<
            Codegen.GetCustomerGroupsQuery,
            Codegen.GetCustomerGroupsQueryVariables
        >(GET_CUSTOMER_GROUPS, {
            options: {},
        });

        expect(customerGroups.totalItems).toBe(1);
        expect(customerGroups.items[0].name).toBe('group 1');
    });

    it('customerGroup with customer list options', async () => {
        const { customerGroup } = await adminClient.query<
            Codegen.GetCustomerGroupQuery,
            Codegen.GetCustomerGroupQueryVariables
        >(GET_CUSTOMER_GROUP, {
            id: 'T_1',
            options: {
                take: 1,
            },
        });

        expect(customerGroup?.id).toBe('T_1');
        expect(customerGroup?.name).toBe('group 1');
        expect(customerGroup?.customers.items.length).toBe(1);
        expect(customerGroup?.customers.totalItems).toBe(2);
    });

    it('update', async () => {
        const { updateCustomerGroup } = await adminClient.query<
            Codegen.UpdateCustomerGroupMutation,
            Codegen.UpdateCustomerGroupMutationVariables
        >(UPDATE_CUSTOMER_GROUP, {
            input: {
                id: 'T_1',
                name: 'group 1 updated',
            },
        });

        expect(updateCustomerGroup.name).toBe('group 1 updated');
    });

    it('addCustomersToGroup with existing customer', async () => {
        const { addCustomersToGroup } = await adminClient.query<
            Codegen.AddCustomersToGroupMutation,
            Codegen.AddCustomersToGroupMutationVariables
        >(ADD_CUSTOMERS_TO_GROUP, {
            groupId: 'T_1',
            customerIds: [customers[0].id],
        });
        expect(addCustomersToGroup.customers.items.sort(sortById)).toEqual([
            { id: customers[0].id },
            { id: customers[1].id },
        ]);
    });

    it('addCustomersToGroup with new customers', async () => {
        const { addCustomersToGroup } = await adminClient.query<
            Codegen.AddCustomersToGroupMutation,
            Codegen.AddCustomersToGroupMutationVariables
        >(ADD_CUSTOMERS_TO_GROUP, {
            groupId: 'T_1',
            customerIds: [customers[2].id, customers[3].id],
        });

        expect(addCustomersToGroup.customers.items.sort(sortById)).toEqual([
            { id: customers[0].id },
            { id: customers[1].id },
            { id: customers[2].id },
            { id: customers[3].id },
        ]);
    });

    it('history entry for CUSTOMER_ADDED_TO_GROUP not duplicated', async () => {
        const { customer } = await adminClient.query<
            Codegen.GetCustomerHistoryQuery,
            Codegen.GetCustomerHistoryQueryVariables
        >(GET_CUSTOMER_HISTORY, {
            id: customers[0].id,
            options: {
                filter: {
                    type: { eq: HistoryEntryType.CUSTOMER_ADDED_TO_GROUP },
                },
            },
        });

        expect(customer?.history.items.map(pick(['type', 'data']))).toEqual([
            {
                type: HistoryEntryType.CUSTOMER_ADDED_TO_GROUP,
                data: {
                    groupName: 'group 1',
                },
            },
        ]);
    });

    it('history entry for CUSTOMER_ADDED_TO_GROUP after customer added', async () => {
        const { customer } = await adminClient.query<
            Codegen.GetCustomerHistoryQuery,
            Codegen.GetCustomerHistoryQueryVariables
        >(GET_CUSTOMER_HISTORY, {
            id: customers[2].id,
            options: {
                skip: 3,
            },
        });

        expect(customer?.history.items.map(pick(['type', 'data']))).toEqual([
            {
                type: HistoryEntryType.CUSTOMER_ADDED_TO_GROUP,
                data: {
                    groupName: 'group 1 updated',
                },
            },
        ]);
    });

    it('customer.groups field resolver', async () => {
        const { customer } = await adminClient.query<
            Codegen.GetCustomerWithGroupsQuery,
            Codegen.GetCustomerWithGroupsQueryVariables
        >(GET_CUSTOMER_WITH_GROUPS, {
            id: customers[0].id,
        });

        expect(customer?.groups).toEqual([{ id: 'T_1', name: 'group 1 updated' }]);
    });

    it(
        'removeCustomersFromGroup with invalid customerId',
        assertThrowsWithMessage(async () => {
            await adminClient.query<
                Codegen.RemoveCustomersFromGroupMutation,
                Codegen.RemoveCustomersFromGroupMutationVariables
            >(REMOVE_CUSTOMERS_FROM_GROUP, {
                groupId: 'T_1',
                customerIds: [customers[4].id],
            });
        }, `Customer does not belong to this CustomerGroup`),
    );

    it('removeCustomersFromGroup with valid customerIds', async () => {
        const { removeCustomersFromGroup } = await adminClient.query<
            Codegen.RemoveCustomersFromGroupMutation,
            Codegen.RemoveCustomersFromGroupMutationVariables
        >(REMOVE_CUSTOMERS_FROM_GROUP, {
            groupId: 'T_1',
            customerIds: [customers[1].id, customers[3].id],
        });

        expect(removeCustomersFromGroup.customers.items.sort(sortById)).toEqual([
            { id: customers[0].id },
            { id: customers[2].id },
        ]);
    });

    it('history entry for CUSTOMER_REMOVED_FROM_GROUP', async () => {
        const { customer } = await adminClient.query<
            Codegen.GetCustomerHistoryQuery,
            Codegen.GetCustomerHistoryQueryVariables
        >(GET_CUSTOMER_HISTORY, {
            id: customers[1].id,
            options: {
                skip: 4,
            },
        });

        expect(customer?.history.items.map(pick(['type', 'data']))).toEqual([
            {
                type: HistoryEntryType.CUSTOMER_REMOVED_FROM_GROUP,
                data: {
                    groupName: 'group 1 updated',
                },
            },
        ]);
    });

    it('deleteCustomerGroup', async () => {
        const { deleteCustomerGroup } = await adminClient.query<
            Codegen.DeleteCustomerGroupMutation,
            Codegen.DeleteCustomerGroupMutationVariables
        >(DELETE_CUSTOMER_GROUP, {
            id: 'T_1',
        });

        expect(deleteCustomerGroup.message).toBeNull();
        expect(deleteCustomerGroup.result).toBe(DeletionResult.DELETED);

        const { customerGroups } = await adminClient.query<Codegen.GetCustomerGroupsQuery>(
            GET_CUSTOMER_GROUPS,
        );
        expect(customerGroups.totalItems).toBe(0);
    });

    // https://github.com/vendure-ecommerce/vendure/issues/1785
    it('removes customer from group when customer is deleted', async () => {
        const customer5Id = customers[4].id;
        const { createCustomerGroup } = await adminClient.query<
            CreateCustomerGroup.Mutation,
            CreateCustomerGroup.Variables
        >(CREATE_CUSTOMER_GROUP, {
            input: {
                name: 'group-1785',
                customerIds: [customer5Id],
            },
        });

        expect(createCustomerGroup.customers.items).toEqual([{ id: customer5Id }]);

        await adminClient.query<DeleteCustomerMutation, DeleteCustomerMutationVariables>(DELETE_CUSTOMER, {
            id: customer5Id,
        });

        const { customerGroup } = await adminClient.query<
            GetCustomerGroupQuery,
            GetCustomerGroupQueryVariables
        >(GET_CUSTOMER_GROUP, {
            id: createCustomerGroup.id,
        });

        expect(customerGroup?.customers.items).toEqual([]);
    });
});<|MERGE_RESOLUTION|>--- conflicted
+++ resolved
@@ -5,28 +5,8 @@
 import { initialData } from '../../../e2e-common/e2e-initial-data';
 import { testConfig, TEST_SETUP_TIMEOUT_MS } from '../../../e2e-common/test-config';
 
-<<<<<<< HEAD
 import * as Codegen from './graphql/generated-e2e-admin-types';
 import { HistoryEntryType } from './graphql/generated-e2e-admin-types';
-=======
-import {
-    AddCustomersToGroup,
-    CreateCustomerGroup,
-    DeleteCustomerGroup,
-    DeleteCustomerMutation,
-    DeleteCustomerMutationVariables,
-    GetCustomerGroup,
-    GetCustomerGroupQuery,
-    GetCustomerGroupQueryVariables,
-    GetCustomerGroups,
-    GetCustomerHistory,
-    GetCustomerList,
-    GetCustomerWithGroups,
-    HistoryEntryType,
-    RemoveCustomersFromGroup,
-    UpdateCustomerGroup,
-} from './graphql/generated-e2e-admin-types';
->>>>>>> dee2395c
 import { DeletionResult } from './graphql/generated-e2e-shop-types';
 import {
     ADD_CUSTOMERS_TO_GROUP,
@@ -302,8 +282,8 @@
     it('removes customer from group when customer is deleted', async () => {
         const customer5Id = customers[4].id;
         const { createCustomerGroup } = await adminClient.query<
-            CreateCustomerGroup.Mutation,
-            CreateCustomerGroup.Variables
+            Codegen.CreateCustomerGroupMutation,
+            Codegen.CreateCustomerGroupMutationVariables
         >(CREATE_CUSTOMER_GROUP, {
             input: {
                 name: 'group-1785',
@@ -313,13 +293,16 @@
 
         expect(createCustomerGroup.customers.items).toEqual([{ id: customer5Id }]);
 
-        await adminClient.query<DeleteCustomerMutation, DeleteCustomerMutationVariables>(DELETE_CUSTOMER, {
-            id: customer5Id,
-        });
+        await adminClient.query<Codegen.DeleteCustomerMutation, Codegen.DeleteCustomerMutationVariables>(
+            DELETE_CUSTOMER,
+            {
+                id: customer5Id,
+            },
+        );
 
         const { customerGroup } = await adminClient.query<
-            GetCustomerGroupQuery,
-            GetCustomerGroupQueryVariables
+            Codegen.GetCustomerGroupQuery,
+            Codegen.GetCustomerGroupQueryVariables
         >(GET_CUSTOMER_GROUP, {
             id: createCustomerGroup.id,
         });
