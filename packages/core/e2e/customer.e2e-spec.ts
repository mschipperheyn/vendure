import { OnModuleInit } from '@nestjs/common';
import { HistoryEntryType } from '@vendure/common/lib/generated-types';
import { omit } from '@vendure/common/lib/omit';
import { pick } from '@vendure/common/lib/pick';
import {
    AccountRegistrationEvent,
    EventBus,
    EventBusModule,
    mergeConfig,
    VendurePlugin,
} from '@vendure/core';
import { createErrorResultGuard, createTestEnvironment, ErrorResultGuard } from '@vendure/testing';
import gql from 'graphql-tag';
import path from 'path';

import { initialData } from '../../../e2e-common/e2e-initial-data';
import { testConfig, TEST_SETUP_TIMEOUT_MS } from '../../../e2e-common/test-config';

import { CUSTOMER_FRAGMENT } from './graphql/fragments';
<<<<<<< HEAD
import { DeletionResult, ErrorCode } from './graphql/generated-e2e-admin-types';
import * as Codegen from './graphql/generated-e2e-admin-types';
=======
import {
    AddNoteToCustomer,
    CreateAddress,
    CreateAdministrator,
    CreateCustomer,
    CustomerFragment,
    DeleteCustomer,
    DeleteCustomerAddress,
    DeleteCustomerNote,
    DeletionResult,
    ErrorCode,
    GetCustomer,
    GetCustomerHistory,
    GetCustomerList,
    GetCustomerOrders,
    GetCustomerWithUser,
    Me,
    UpdateAddress,
    UpdateCustomer,
    UpdateCustomerNote,
} from './graphql/generated-e2e-admin-types';
>>>>>>> ab806b20
import {
    ActiveOrderCustomerFragment,
    AddItemToOrderMutation,
    AddItemToOrderMutationVariables,
    SetCustomerForOrderMutation,
    SetCustomerForOrderMutationVariables,
    UpdatedOrderFragment,
} from './graphql/generated-e2e-shop-types';
import {
    CREATE_ADDRESS,
    CREATE_ADMINISTRATOR,
    CREATE_CUSTOMER,
    DELETE_CUSTOMER,
    DELETE_CUSTOMER_NOTE,
    GET_CUSTOMER,
    GET_CUSTOMER_HISTORY,
    GET_CUSTOMER_LIST,
    ME,
    UPDATE_ADDRESS,
    UPDATE_CUSTOMER,
    UPDATE_CUSTOMER_NOTE,
} from './graphql/shared-definitions';
import { ADD_ITEM_TO_ORDER, SET_CUSTOMER } from './graphql/shop-definitions';
import { assertThrowsWithMessage } from './utils/assert-throws-with-message';

// tslint:disable:no-non-null-assertion
let sendEmailFn: jest.Mock;

/**
 * This mock plugin simulates an EmailPlugin which would send emails
 * on the registration & password reset events.
 */
@VendurePlugin({
    imports: [EventBusModule],
})
class TestEmailPlugin implements OnModuleInit {
    constructor(private eventBus: EventBus) {}

    onModuleInit() {
        this.eventBus.ofType(AccountRegistrationEvent).subscribe(event => {
            sendEmailFn(event);
        });
    }
}

type CustomerListItem = Codegen.GetCustomerListQuery['customers']['items'][number];

describe('Customer resolver', () => {
    const { server, adminClient, shopClient } = createTestEnvironment(
        mergeConfig(testConfig(), { plugins: [TestEmailPlugin] }),
    );

    let firstCustomer: CustomerListItem;
    let secondCustomer: CustomerListItem;
    let thirdCustomer: CustomerListItem;

    const customerErrorGuard: ErrorResultGuard<Codegen.CustomerFragment> = createErrorResultGuard(
        input => !!input.emailAddress,
    );

    beforeAll(async () => {
        await server.init({
            initialData,
            productsCsvPath: path.join(__dirname, 'fixtures/e2e-products-minimal.csv'),
            customerCount: 5,
        });
        await adminClient.asSuperAdmin();
    }, TEST_SETUP_TIMEOUT_MS);

    afterAll(async () => {
        await server.destroy();
    });

    it('customers list', async () => {
        const result = await adminClient.query<
            Codegen.GetCustomerListQuery,
            Codegen.GetCustomerListQueryVariables
        >(GET_CUSTOMER_LIST);

        expect(result.customers.items.length).toBe(5);
        expect(result.customers.totalItems).toBe(5);
        firstCustomer = result.customers.items[0];
        secondCustomer = result.customers.items[1];
        thirdCustomer = result.customers.items[2];
    });

    it('customers list filter by postalCode', async () => {
        const result = await adminClient.query<
            Codegen.GetCustomerListQuery,
            Codegen.GetCustomerListQueryVariables
        >(GET_CUSTOMER_LIST, {
            options: {
                filter: {
                    postalCode: {
                        eq: 'NU9 0PW',
                    },
                },
            },
        });

        expect(result.customers.items.length).toBe(1);
        expect(result.customers.items[0].emailAddress).toBe('eliezer56@yahoo.com');
    });

    it('customer resolver resolves User', async () => {
        const emailAddress = 'same-email@test.com';

        // Create an administrator with the same email first in order to ensure the right user is resolved.
        // This test also validates that a customer can be created with the same identifier
        // of an existing administrator
        const { createAdministrator } = await adminClient.query<
            CreateAdministrator.Mutation,
            CreateAdministrator.Variables
        >(CREATE_ADMINISTRATOR, {
            input: {
                emailAddress,
                firstName: 'First',
                lastName: 'Last',
                password: '123',
                roleIds: ['1'],
            },
        });

        expect(createAdministrator.emailAddress).toEqual(emailAddress);

        const { createCustomer } = await adminClient.query<CreateCustomer.Mutation, CreateCustomer.Variables>(
            CREATE_CUSTOMER,
            {
                input: {
                    emailAddress,
                    firstName: 'New',
                    lastName: 'Customer',
                },
                password: 'test',
            },
        );

        customerErrorGuard.assertSuccess(createCustomer);
        expect(createCustomer.emailAddress).toEqual(emailAddress);

        const { customer } = await adminClient.query<
            Codegen.GetCustomerWithUserQuery,
            Codegen.GetCustomerWithUserQueryVariables
        >(GET_CUSTOMER_WITH_USER, {
            id: createCustomer.id,
        });

        expect(customer!.user).toEqual({
            id: createCustomer.user?.id,
            identifier: emailAddress,
            verified: true,
        });
    });

    describe('addresses', () => {
        let firstCustomerAddressIds: string[] = [];
        let firstCustomerThirdAddressId: string;

        it(
            'createCustomerAddress throws on invalid countryCode',
            assertThrowsWithMessage(
                () =>
                    adminClient.query<Codegen.CreateAddressMutation, Codegen.CreateAddressMutationVariables>(
                        CREATE_ADDRESS,
                        {
                            id: firstCustomer.id,
                            input: {
                                streetLine1: 'streetLine1',
                                countryCode: 'INVALID',
                            },
                        },
                    ),
                `The countryCode "INVALID" was not recognized`,
            ),
        );

        it('createCustomerAddress creates a new address', async () => {
            const result = await adminClient.query<
                Codegen.CreateAddressMutation,
                Codegen.CreateAddressMutationVariables
            >(CREATE_ADDRESS, {
                id: firstCustomer.id,
                input: {
                    fullName: 'fullName',
                    company: 'company',
                    streetLine1: 'streetLine1',
                    streetLine2: 'streetLine2',
                    city: 'city',
                    province: 'province',
                    postalCode: 'postalCode',
                    countryCode: 'GB',
                    phoneNumber: 'phoneNumber',
                    defaultShippingAddress: false,
                    defaultBillingAddress: false,
                },
            });
            expect(omit(result.createCustomerAddress, ['id'])).toEqual({
                fullName: 'fullName',
                company: 'company',
                streetLine1: 'streetLine1',
                streetLine2: 'streetLine2',
                city: 'city',
                province: 'province',
                postalCode: 'postalCode',
                country: {
                    code: 'GB',
                    name: 'United Kingdom',
                },
                phoneNumber: 'phoneNumber',
                defaultShippingAddress: false,
                defaultBillingAddress: false,
            });
        });

        it('customer query returns addresses', async () => {
            const result = await adminClient.query<
                Codegen.GetCustomerQuery,
                Codegen.GetCustomerQueryVariables
            >(GET_CUSTOMER, {
                id: firstCustomer.id,
            });

            expect(result.customer!.addresses!.length).toBe(2);
            firstCustomerAddressIds = result.customer!.addresses!.map(a => a.id).sort();
        });

        it('updateCustomerAddress updates the country', async () => {
            const result = await adminClient.query<
                Codegen.UpdateAddressMutation,
                Codegen.UpdateAddressMutationVariables
            >(UPDATE_ADDRESS, {
                input: {
                    id: firstCustomerAddressIds[0],
                    countryCode: 'AT',
                },
            });
            expect(result.updateCustomerAddress.country).toEqual({
                code: 'AT',
                name: 'Austria',
            });
        });

        it('updateCustomerAddress allows only a single default address', async () => {
            // set the first customer's second address to be default
            const result1 = await adminClient.query<
                Codegen.UpdateAddressMutation,
                Codegen.UpdateAddressMutationVariables
            >(UPDATE_ADDRESS, {
                input: {
                    id: firstCustomerAddressIds[1],
                    defaultShippingAddress: true,
                    defaultBillingAddress: true,
                },
            });
            expect(result1.updateCustomerAddress.defaultShippingAddress).toBe(true);
            expect(result1.updateCustomerAddress.defaultBillingAddress).toBe(true);

            // assert the first customer's other address is not default
            const result2 = await adminClient.query<
                Codegen.GetCustomerQuery,
                Codegen.GetCustomerQueryVariables
            >(GET_CUSTOMER, {
                id: firstCustomer.id,
            });
            const otherAddress = result2.customer!.addresses!.filter(
                a => a.id !== firstCustomerAddressIds[1],
            )[0]!;
            expect(otherAddress.defaultShippingAddress).toBe(false);
            expect(otherAddress.defaultBillingAddress).toBe(false);

            // set the first customer's first address to be default
            const result3 = await adminClient.query<
                Codegen.UpdateAddressMutation,
                Codegen.UpdateAddressMutationVariables
            >(UPDATE_ADDRESS, {
                input: {
                    id: firstCustomerAddressIds[0],
                    defaultShippingAddress: true,
                    defaultBillingAddress: true,
                },
            });
            expect(result3.updateCustomerAddress.defaultShippingAddress).toBe(true);
            expect(result3.updateCustomerAddress.defaultBillingAddress).toBe(true);

            // assert the first customer's second address is not default
            const result4 = await adminClient.query<
                Codegen.GetCustomerQuery,
                Codegen.GetCustomerQueryVariables
            >(GET_CUSTOMER, {
                id: firstCustomer.id,
            });
            const otherAddress2 = result4.customer!.addresses!.filter(
                a => a.id !== firstCustomerAddressIds[0],
            )[0]!;
            expect(otherAddress2.defaultShippingAddress).toBe(false);
            expect(otherAddress2.defaultBillingAddress).toBe(false);

            // get the second customer's address id
            const result5 = await adminClient.query<
                Codegen.GetCustomerQuery,
                Codegen.GetCustomerQueryVariables
            >(GET_CUSTOMER, {
                id: secondCustomer.id,
            });
            const secondCustomerAddressId = result5.customer!.addresses![0].id;

            // set the second customer's address to be default
            const result6 = await adminClient.query<
                Codegen.UpdateAddressMutation,
                Codegen.UpdateAddressMutationVariables
            >(UPDATE_ADDRESS, {
                input: {
                    id: secondCustomerAddressId,
                    defaultShippingAddress: true,
                    defaultBillingAddress: true,
                },
            });
            expect(result6.updateCustomerAddress.defaultShippingAddress).toBe(true);
            expect(result6.updateCustomerAddress.defaultBillingAddress).toBe(true);

            // assets the first customer's address defaults are unchanged
            const result7 = await adminClient.query<
                Codegen.GetCustomerQuery,
                Codegen.GetCustomerQueryVariables
            >(GET_CUSTOMER, {
                id: firstCustomer.id,
            });
            const firstCustomerFirstAddress = result7.customer!.addresses!.find(
                a => a.id === firstCustomerAddressIds[0],
            )!;
            const firstCustomerSecondAddress = result7.customer!.addresses!.find(
                a => a.id === firstCustomerAddressIds[1],
            )!;
            expect(firstCustomerFirstAddress.defaultShippingAddress).toBe(true);
            expect(firstCustomerFirstAddress.defaultBillingAddress).toBe(true);
            expect(firstCustomerSecondAddress.defaultShippingAddress).toBe(false);
            expect(firstCustomerSecondAddress.defaultBillingAddress).toBe(false);
        });

        it('createCustomerAddress with true defaults unsets existing defaults', async () => {
            const { createCustomerAddress } = await adminClient.query<
                Codegen.CreateAddressMutation,
                Codegen.CreateAddressMutationVariables
            >(CREATE_ADDRESS, {
                id: firstCustomer.id,
                input: {
                    streetLine1: 'new default streetline',
                    countryCode: 'GB',
                    defaultShippingAddress: true,
                    defaultBillingAddress: true,
                },
            });
            expect(omit(createCustomerAddress, ['id'])).toEqual({
                fullName: '',
                company: '',
                streetLine1: 'new default streetline',
                streetLine2: '',
                city: '',
                province: '',
                postalCode: '',
                country: {
                    code: 'GB',
                    name: 'United Kingdom',
                },
                phoneNumber: '',
                defaultShippingAddress: true,
                defaultBillingAddress: true,
            });

            const { customer } = await adminClient.query<
                Codegen.GetCustomerQuery,
                Codegen.GetCustomerQueryVariables
            >(GET_CUSTOMER, {
                id: firstCustomer.id,
            });
            for (const address of customer!.addresses!) {
                const shouldBeDefault = address.id === createCustomerAddress.id;
                expect(address.defaultShippingAddress).toEqual(shouldBeDefault);
                expect(address.defaultBillingAddress).toEqual(shouldBeDefault);
            }

            firstCustomerThirdAddressId = createCustomerAddress.id;
        });

        it('deleteCustomerAddress on default address resets defaults', async () => {
            const { deleteCustomerAddress } = await adminClient.query<
                Codegen.DeleteCustomerAddressMutation,
                Codegen.DeleteCustomerAddressMutationVariables
            >(
                gql`
                    mutation DeleteCustomerAddress($id: ID!) {
                        deleteCustomerAddress(id: $id) {
                            success
                        }
                    }
                `,
                { id: firstCustomerThirdAddressId },
            );

            expect(deleteCustomerAddress.success).toBe(true);

            const { customer } = await adminClient.query<
                Codegen.GetCustomerQuery,
                Codegen.GetCustomerQueryVariables
            >(GET_CUSTOMER, {
                id: firstCustomer.id,
            });
            expect(customer!.addresses!.length).toBe(2);
            const defaultAddress = customer!.addresses!.filter(
                a => a.defaultBillingAddress && a.defaultShippingAddress,
            );
            const otherAddress = customer!.addresses!.filter(
                a => !a.defaultBillingAddress && !a.defaultShippingAddress,
            );
            expect(defaultAddress.length).toBe(1);
            expect(otherAddress.length).toBe(1);
        });
    });

    describe('orders', () => {
        const orderResultGuard: ErrorResultGuard<UpdatedOrderFragment> = createErrorResultGuard(
            input => !!input.lines,
        );

        it(`lists that user\'s orders`, async () => {
            // log in as first customer
            await shopClient.asUserWithCredentials(firstCustomer.emailAddress, 'test');
            // add an item to the order to create an order
            const { addItemToOrder } = await shopClient.query<
                AddItemToOrderMutation,
                AddItemToOrderMutationVariables
            >(ADD_ITEM_TO_ORDER, {
                productVariantId: 'T_1',
                quantity: 1,
            });
            orderResultGuard.assertSuccess(addItemToOrder);

            const { customer } = await adminClient.query<
                Codegen.GetCustomerOrdersQuery,
                Codegen.GetCustomerOrdersQueryVariables
            >(GET_CUSTOMER_ORDERS, { id: firstCustomer.id });

            expect(customer!.orders.totalItems).toBe(1);
            expect(customer!.orders.items[0].id).toBe(addItemToOrder!.id);
        });
    });

    describe('creation', () => {
        it('triggers verification event if no password supplied', async () => {
            sendEmailFn = jest.fn();
            const { createCustomer } = await adminClient.query<
                Codegen.CreateCustomerMutation,
                Codegen.CreateCustomerMutationVariables
            >(CREATE_CUSTOMER, {
                input: {
                    emailAddress: 'test1@test.com',
                    firstName: 'New',
                    lastName: 'Customer',
                },
            });
            customerErrorGuard.assertSuccess(createCustomer);

            expect(createCustomer.user!.verified).toBe(false);
            expect(sendEmailFn).toHaveBeenCalledTimes(1);
            expect(sendEmailFn.mock.calls[0][0] instanceof AccountRegistrationEvent).toBe(true);
            expect(sendEmailFn.mock.calls[0][0].user.identifier).toBe('test1@test.com');
        });

        it('creates a verified Customer', async () => {
            sendEmailFn = jest.fn();
            const { createCustomer } = await adminClient.query<
                Codegen.CreateCustomerMutation,
                Codegen.CreateCustomerMutationVariables
            >(CREATE_CUSTOMER, {
                input: {
                    emailAddress: 'test2@test.com',
                    firstName: 'New',
                    lastName: 'Customer',
                },
                password: 'test',
            });
            customerErrorGuard.assertSuccess(createCustomer);

            expect(createCustomer.user!.verified).toBe(true);
            expect(sendEmailFn).toHaveBeenCalledTimes(0);
        });

        it('return error result when using an existing, non-deleted emailAddress', async () => {
            const { createCustomer } = await adminClient.query<
                Codegen.CreateCustomerMutation,
                Codegen.CreateCustomerMutationVariables
            >(CREATE_CUSTOMER, {
                input: {
                    emailAddress: 'test2@test.com',
                    firstName: 'New',
                    lastName: 'Customer',
                },
                password: 'test',
            });
            customerErrorGuard.assertErrorResult(createCustomer);

            expect(createCustomer.message).toBe('The email address is not available.');
            expect(createCustomer.errorCode).toBe(ErrorCode.EMAIL_ADDRESS_CONFLICT_ERROR);
        });
    });

    describe('update', () => {
        it('returns error result when emailAddress not available', async () => {
            const { updateCustomer } = await adminClient.query<
                Codegen.UpdateCustomerMutation,
                Codegen.UpdateCustomerMutationVariables
            >(UPDATE_CUSTOMER, {
                input: {
                    id: thirdCustomer.id,
                    emailAddress: firstCustomer.emailAddress,
                },
            });
            customerErrorGuard.assertErrorResult(updateCustomer);

            expect(updateCustomer.message).toBe('The email address is not available.');
            expect(updateCustomer.errorCode).toBe(ErrorCode.EMAIL_ADDRESS_CONFLICT_ERROR);
        });

        it('succeeds when emailAddress is available', async () => {
            const { updateCustomer } = await adminClient.query<
                Codegen.UpdateCustomerMutation,
                Codegen.UpdateCustomerMutationVariables
            >(UPDATE_CUSTOMER, {
                input: {
                    id: thirdCustomer.id,
                    emailAddress: 'unique-email@test.com',
                },
            });
            customerErrorGuard.assertSuccess(updateCustomer);

            expect(updateCustomer.emailAddress).toBe('unique-email@test.com');
        });

        // https://github.com/vendure-ecommerce/vendure/issues/1071
        it('updates the associated User email address', async () => {
            await shopClient.asUserWithCredentials('unique-email@test.com', 'test');
            const { me } = await shopClient.query<Codegen.MeQuery>(ME);

            expect(me?.identifier).toBe('unique-email@test.com');
        });
    });

    describe('deletion', () => {
        it('deletes a customer', async () => {
            const result = await adminClient.query<
                Codegen.DeleteCustomerMutation,
                Codegen.DeleteCustomerMutationVariables
            >(DELETE_CUSTOMER, { id: thirdCustomer.id });

            expect(result.deleteCustomer).toEqual({ result: DeletionResult.DELETED });
        });

        it('cannot get a deleted customer', async () => {
            const result = await adminClient.query<
                Codegen.GetCustomerQuery,
                Codegen.GetCustomerQueryVariables
            >(GET_CUSTOMER, {
                id: thirdCustomer.id,
            });

            expect(result.customer).toBe(null);
        });

        it('deleted customer omitted from list', async () => {
            const result = await adminClient.query<
                Codegen.GetCustomerListQuery,
                Codegen.GetCustomerListQueryVariables
            >(GET_CUSTOMER_LIST);

            expect(result.customers.items.map(c => c.id).includes(thirdCustomer.id)).toBe(false);
        });

        it(
            'updateCustomer throws for deleted customer',
            assertThrowsWithMessage(
                () =>
                    adminClient.query<
                        Codegen.UpdateCustomerMutation,
                        Codegen.UpdateCustomerMutationVariables
                    >(UPDATE_CUSTOMER, {
                        input: {
                            id: thirdCustomer.id,
                            firstName: 'updated',
                        },
                    }),
                `No Customer with the id '3' could be found`,
            ),
        );

        it(
            'createCustomerAddress throws for deleted customer',
            assertThrowsWithMessage(
                () =>
                    adminClient.query<Codegen.CreateAddressMutation, Codegen.CreateAddressMutationVariables>(
                        CREATE_ADDRESS,
                        {
                            id: thirdCustomer.id,
                            input: {
                                streetLine1: 'test',
                                countryCode: 'GB',
                            },
                        },
                    ),
                `No Customer with the id '3' could be found`,
            ),
        );

        it('new Customer can be created with same emailAddress as a deleted Customer', async () => {
            const { createCustomer } = await adminClient.query<
                Codegen.CreateCustomerMutation,
                Codegen.CreateCustomerMutationVariables
            >(CREATE_CUSTOMER, {
                input: {
                    emailAddress: thirdCustomer.emailAddress,
                    firstName: 'Reusing Email',
                    lastName: 'Customer',
                },
            });
            customerErrorGuard.assertSuccess(createCustomer);

            expect(createCustomer.emailAddress).toBe(thirdCustomer.emailAddress);
            expect(createCustomer.firstName).toBe('Reusing Email');
            expect(createCustomer.user?.identifier).toBe(thirdCustomer.emailAddress);
        });

        // https://github.com/vendure-ecommerce/vendure/issues/1960
        it('delete a guest Customer', async () => {
            const orderErrorGuard: ErrorResultGuard<ActiveOrderCustomerFragment> = createErrorResultGuard(
                input => !!input.lines,
            );

            await shopClient.asAnonymousUser();
            await shopClient.query<AddItemToOrderMutation, AddItemToOrderMutationVariables>(
                ADD_ITEM_TO_ORDER,
                {
                    productVariantId: 'T_1',
                    quantity: 1,
                },
            );
            const { setCustomerForOrder } = await shopClient.query<
                SetCustomerForOrderMutation,
                SetCustomerForOrderMutationVariables
            >(SET_CUSTOMER, {
                input: {
                    firstName: 'Guest',
                    lastName: 'Customer',
                    emailAddress: 'guest@test.com',
                },
            });

            orderErrorGuard.assertSuccess(setCustomerForOrder);

            const result = await adminClient.query<
                Codegen.DeleteCustomerMutation,
                Codegen.DeleteCustomerMutationVariables
            >(DELETE_CUSTOMER, { id: setCustomerForOrder.customer!.id });

            expect(result.deleteCustomer).toEqual({ result: DeletionResult.DELETED });
        });
    });

    describe('customer notes', () => {
        let noteId: string;

        it('addNoteToCustomer', async () => {
            const { addNoteToCustomer } = await adminClient.query<
                Codegen.AddNoteToCustomerMutation,
                Codegen.AddNoteToCustomerMutationVariables
            >(ADD_NOTE_TO_CUSTOMER, {
                input: {
                    id: firstCustomer.id,
                    isPublic: false,
                    note: 'Test note',
                },
            });

            const { customer } = await adminClient.query<
                Codegen.GetCustomerHistoryQuery,
                Codegen.GetCustomerHistoryQueryVariables
            >(GET_CUSTOMER_HISTORY, {
                id: firstCustomer.id,
                options: {
                    filter: {
                        type: {
                            eq: HistoryEntryType.CUSTOMER_NOTE,
                        },
                    },
                },
            });

            expect(customer?.history.items.map(pick(['type', 'data']))).toEqual([
                {
                    type: HistoryEntryType.CUSTOMER_NOTE,
                    data: {
                        note: 'Test note',
                    },
                },
            ]);

            noteId = customer?.history.items[0].id!;
        });

        it('update note', async () => {
            const { updateCustomerNote } = await adminClient.query<
                Codegen.UpdateCustomerNoteMutation,
                Codegen.UpdateCustomerNoteMutationVariables
            >(UPDATE_CUSTOMER_NOTE, {
                input: {
                    noteId,
                    note: 'An updated note',
                },
            });

            expect(updateCustomerNote.data).toEqual({
                note: 'An updated note',
            });
        });

        it('delete note', async () => {
            const { customer: before } = await adminClient.query<
                Codegen.GetCustomerHistoryQuery,
                Codegen.GetCustomerHistoryQueryVariables
            >(GET_CUSTOMER_HISTORY, { id: firstCustomer.id });
            const historyCount = before?.history.totalItems!;

            const { deleteCustomerNote } = await adminClient.query<
                Codegen.DeleteCustomerNoteMutation,
                Codegen.DeleteCustomerNoteMutationVariables
            >(DELETE_CUSTOMER_NOTE, {
                id: noteId,
            });

            expect(deleteCustomerNote.result).toBe(DeletionResult.DELETED);

            const { customer: after } = await adminClient.query<
                Codegen.GetCustomerHistoryQuery,
                Codegen.GetCustomerHistoryQueryVariables
            >(GET_CUSTOMER_HISTORY, { id: firstCustomer.id });
            expect(after?.history.totalItems).toBe(historyCount - 1);
        });
    });
});

const GET_CUSTOMER_WITH_USER = gql`
    query GetCustomerWithUser($id: ID!) {
        customer(id: $id) {
            id
            user {
                id
                identifier
                verified
            }
        }
    }
`;

const GET_CUSTOMER_ORDERS = gql`
    query GetCustomerOrders($id: ID!) {
        customer(id: $id) {
            orders {
                items {
                    id
                }
                totalItems
            }
        }
    }
`;

const ADD_NOTE_TO_CUSTOMER = gql`
    mutation AddNoteToCustomer($input: AddNoteToCustomerInput!) {
        addNoteToCustomer(input: $input) {
            ...Customer
        }
    }
    ${CUSTOMER_FRAGMENT}
`;<|MERGE_RESOLUTION|>--- conflicted
+++ resolved
@@ -17,32 +17,8 @@
 import { testConfig, TEST_SETUP_TIMEOUT_MS } from '../../../e2e-common/test-config';
 
 import { CUSTOMER_FRAGMENT } from './graphql/fragments';
-<<<<<<< HEAD
 import { DeletionResult, ErrorCode } from './graphql/generated-e2e-admin-types';
 import * as Codegen from './graphql/generated-e2e-admin-types';
-=======
-import {
-    AddNoteToCustomer,
-    CreateAddress,
-    CreateAdministrator,
-    CreateCustomer,
-    CustomerFragment,
-    DeleteCustomer,
-    DeleteCustomerAddress,
-    DeleteCustomerNote,
-    DeletionResult,
-    ErrorCode,
-    GetCustomer,
-    GetCustomerHistory,
-    GetCustomerList,
-    GetCustomerOrders,
-    GetCustomerWithUser,
-    Me,
-    UpdateAddress,
-    UpdateCustomer,
-    UpdateCustomerNote,
-} from './graphql/generated-e2e-admin-types';
->>>>>>> ab806b20
 import {
     ActiveOrderCustomerFragment,
     AddItemToOrderMutation,
@@ -154,8 +130,8 @@
         // This test also validates that a customer can be created with the same identifier
         // of an existing administrator
         const { createAdministrator } = await adminClient.query<
-            CreateAdministrator.Mutation,
-            CreateAdministrator.Variables
+            Codegen.CreateAdministratorMutation,
+            Codegen.CreateAdministratorMutationVariables
         >(CREATE_ADMINISTRATOR, {
             input: {
                 emailAddress,
@@ -168,17 +144,17 @@
 
         expect(createAdministrator.emailAddress).toEqual(emailAddress);
 
-        const { createCustomer } = await adminClient.query<CreateCustomer.Mutation, CreateCustomer.Variables>(
-            CREATE_CUSTOMER,
-            {
-                input: {
-                    emailAddress,
-                    firstName: 'New',
-                    lastName: 'Customer',
-                },
-                password: 'test',
+        const { createCustomer } = await adminClient.query<
+            Codegen.CreateCustomerMutation,
+            Codegen.CreateCustomerMutationVariables
+        >(CREATE_CUSTOMER, {
+            input: {
+                emailAddress,
+                firstName: 'New',
+                lastName: 'Customer',
             },
-        );
+            password: 'test',
+        });
 
         customerErrorGuard.assertSuccess(createCustomer);
         expect(createCustomer.emailAddress).toEqual(emailAddress);
