/* eslint-disable @typescript-eslint/no-non-null-assertion */
import {
    defaultShippingCalculator,
    defaultShippingEligibilityChecker,
    ShippingCalculator,
} from '@vendure/core';
import { createTestEnvironment } from '@vendure/testing';
import gql from 'graphql-tag';
import path from 'path';
import { afterAll, beforeAll, describe, expect, it } from 'vitest';

import { initialData } from '../../../e2e-common/e2e-initial-data';
import { testConfig, TEST_SETUP_TIMEOUT_MS } from '../../../e2e-common/test-config';
import { manualFulfillmentHandler } from '../src/config/fulfillment/manual-fulfillment-handler';

import { SHIPPING_METHOD_FRAGMENT } from './graphql/fragments';
import * as Codegen from './graphql/generated-e2e-admin-types';
import { DeletionResult, LanguageCode } from './graphql/generated-e2e-admin-types';
import {
    CREATE_SHIPPING_METHOD,
    DELETE_SHIPPING_METHOD,
    GET_SHIPPING_METHOD_LIST,
    UPDATE_SHIPPING_METHOD,
} from './graphql/shared-definitions';

const TEST_METADATA = {
    foo: 'bar',
    baz: [1, 2, 3],
};

const calculatorWithMetadata = new ShippingCalculator({
    code: 'calculator-with-metadata',
    description: [{ languageCode: LanguageCode.en, value: 'Has metadata' }],
    args: {},
    calculate: () => {
        return {
            price: 100,
            priceIncludesTax: true,
            taxRate: 0,
            metadata: TEST_METADATA,
        };
    },
});

describe('ShippingMethod resolver', () => {
    const { server, adminClient, shopClient } = createTestEnvironment({
        ...testConfig(),
        shippingOptions: {
            shippingEligibilityCheckers: [defaultShippingEligibilityChecker],
            shippingCalculators: [defaultShippingCalculator, calculatorWithMetadata],
        },
    });

    beforeAll(async () => {
        await server.init({
            initialData,
            productsCsvPath: path.join(__dirname, 'fixtures/e2e-products-full.csv'),
            customerCount: 1,
        });
        await adminClient.asSuperAdmin();
    }, TEST_SETUP_TIMEOUT_MS);

    afterAll(async () => {
        await server.destroy();
    });

    it('shippingEligibilityCheckers', async () => {
        const { shippingEligibilityCheckers } =
            await adminClient.query<Codegen.GetEligibilityCheckersQuery>(GET_ELIGIBILITY_CHECKERS);

        expect(shippingEligibilityCheckers).toEqual([
            {
                args: [
                    {
                        description: 'Order is eligible only if its total is greater or equal to this value',
                        label: 'Minimum order value',
                        name: 'orderMinimum',
                        type: 'int',
                        ui: {
                            component: 'currency-form-input',
                        },
                    },
                ],
                code: 'default-shipping-eligibility-checker',
                description: 'Default Shipping Eligibility Checker',
            },
        ]);
    });

    it('shippingCalculators', async () => {
        const { shippingCalculators } = await adminClient.query<Codegen.GetCalculatorsQuery>(GET_CALCULATORS);

        expect(shippingCalculators).toEqual([
            {
                args: [
                    {
                        ui: {
                            component: 'currency-form-input',
                        },
                        description: null,
                        label: 'Shipping price',
                        name: 'rate',
                        type: 'int',
                    },
                    {
                        label: 'Price includes tax',
                        name: 'includesTax',
                        type: 'string',
                        description: null,
                        ui: {
                            component: 'select-form-input',
                            options: [
                                {
                                    label: [{ languageCode: LanguageCode.en, value: 'Includes tax' }],
                                    value: 'include',
                                },
                                {
                                    label: [{ languageCode: LanguageCode.en, value: 'Excludes tax' }],
                                    value: 'exclude',
                                },
                                {
                                    label: [
                                        { languageCode: LanguageCode.en, value: 'Auto (based on Channel)' },
                                    ],
                                    value: 'auto',
                                },
                            ],
                        },
                    },
                    {
                        ui: {
                            component: 'number-form-input',
                            suffix: '%',
                        },
                        description: null,
                        label: 'Tax rate',
                        name: 'taxRate',
                        type: 'int',
                    },
                ],
                code: 'default-shipping-calculator',
                description: 'Default Flat-Rate Shipping Calculator',
            },
            {
                args: [],
                code: 'calculator-with-metadata',
                description: 'Has metadata',
            },
        ]);
    });

    it('shippingMethods', async () => {
        const { shippingMethods } =
            await adminClient.query<Codegen.GetShippingMethodListQuery>(GET_SHIPPING_METHOD_LIST);
<<<<<<< HEAD
        expect(shippingMethods.totalItems).toEqual(3);
=======
        expect(shippingMethods.totalItems).toEqual(2);
>>>>>>> 1aa75d5d
        expect(shippingMethods.items[0].code).toBe('standard-shipping');
        expect(shippingMethods.items[1].code).toBe('express-shipping');
        expect(shippingMethods.items[2].code).toBe('express-shipping-taxed');
    });

    it('shippingMethod', async () => {
        const { shippingMethod } = await adminClient.query<
            Codegen.GetShippingMethodQuery,
            Codegen.GetShippingMethodQueryVariables
        >(GET_SHIPPING_METHOD, {
            id: 'T_1',
        });
        expect(shippingMethod!.code).toBe('standard-shipping');
    });

    it('createShippingMethod', async () => {
        const { createShippingMethod } = await adminClient.query<
            Codegen.CreateShippingMethodMutation,
            Codegen.CreateShippingMethodMutationVariables
        >(CREATE_SHIPPING_METHOD, {
            input: {
                code: 'new-method',
                fulfillmentHandler: manualFulfillmentHandler.code,
                checker: {
                    code: defaultShippingEligibilityChecker.code,
                    arguments: [
                        {
                            name: 'orderMinimum',
                            value: '0',
                        },
                    ],
                },
                calculator: {
                    code: calculatorWithMetadata.code,
                    arguments: [],
                },
                translations: [{ languageCode: LanguageCode.en, name: 'new method', description: '' }],
            },
        });

        expect(createShippingMethod).toEqual({
            id: 'T_4',
            code: 'new-method',
            name: 'new method',
            description: '',
            calculator: {
                code: 'calculator-with-metadata',
                args: [],
            },
            checker: {
                code: 'default-shipping-eligibility-checker',
                args: [
                    {
                        name: 'orderMinimum',
                        value: '0',
                    },
                ],
            },
        });
    });

    it('testShippingMethod', async () => {
        const { testShippingMethod } = await adminClient.query<
            Codegen.TestShippingMethodQuery,
            Codegen.TestShippingMethodQueryVariables
        >(TEST_SHIPPING_METHOD, {
            input: {
                calculator: {
                    code: calculatorWithMetadata.code,
                    arguments: [],
                },
                checker: {
                    code: defaultShippingEligibilityChecker.code,
                    arguments: [
                        {
                            name: 'orderMinimum',
                            value: '0',
                        },
                    ],
                },
                lines: [{ productVariantId: 'T_1', quantity: 1 }],
                shippingAddress: {
                    streetLine1: '',
                    countryCode: 'GB',
                },
            },
        });

        expect(testShippingMethod).toEqual({
            eligible: true,
            quote: {
                price: 100,
                priceWithTax: 100,
                metadata: TEST_METADATA,
            },
        });
    });

    it('testEligibleShippingMethods', async () => {
        const { testEligibleShippingMethods } = await adminClient.query<
            Codegen.TestEligibleMethodsQuery,
            Codegen.TestEligibleMethodsQueryVariables
        >(TEST_ELIGIBLE_SHIPPING_METHODS, {
            input: {
                lines: [{ productVariantId: 'T_1', quantity: 1 }],
                shippingAddress: {
                    streetLine1: '',
                    countryCode: 'GB',
                },
            },
        });

        expect(testEligibleShippingMethods).toEqual([
            {
                id: 'T_4',
                name: 'new method',
                description: '',
                price: 100,
                priceWithTax: 100,
                metadata: TEST_METADATA,
            },

            {
                id: 'T_1',
                name: 'Standard Shipping',
                description: '',
                price: 500,
                priceWithTax: 500,
                metadata: null,
            },
            {
                id: 'T_2',
                name: 'Express Shipping',
                description: '',
                price: 1000,
                priceWithTax: 1000,
                metadata: null,
            },
            {
                id: 'T_3',
                name: 'Express Shipping (Taxed)',
                description: '',
                price: 1000,
                priceWithTax: 1200,
                metadata: null,
            },
        ]);
    });

    it('updateShippingMethod', async () => {
        const { updateShippingMethod } = await adminClient.query<
            Codegen.UpdateShippingMethodMutation,
            Codegen.UpdateShippingMethodMutationVariables
        >(UPDATE_SHIPPING_METHOD, {
            input: {
                id: 'T_4',
                translations: [{ languageCode: LanguageCode.en, name: 'changed method', description: '' }],
            },
        });

        expect(updateShippingMethod.name).toBe('changed method');
    });

    it('deleteShippingMethod', async () => {
        const listResult1 =
            await adminClient.query<Codegen.GetShippingMethodListQuery>(GET_SHIPPING_METHOD_LIST);
<<<<<<< HEAD
        expect(listResult1.shippingMethods.items.map(i => i.id)).toEqual(['T_1', 'T_2', 'T_3', 'T_4']);
=======
        expect(listResult1.shippingMethods.items.map(i => i.id)).toEqual(['T_1', 'T_2', 'T_3']);
>>>>>>> 1aa75d5d

        const { deleteShippingMethod } = await adminClient.query<
            Codegen.DeleteShippingMethodMutation,
            Codegen.DeleteShippingMethodMutationVariables
        >(DELETE_SHIPPING_METHOD, {
            id: 'T_4',
        });

        expect(deleteShippingMethod).toEqual({
            result: DeletionResult.DELETED,
            message: null,
        });

        const listResult2 =
            await adminClient.query<Codegen.GetShippingMethodListQuery>(GET_SHIPPING_METHOD_LIST);
<<<<<<< HEAD
        expect(listResult2.shippingMethods.items.map(i => i.id)).toEqual(['T_1', 'T_2', 'T_3']);
=======
        expect(listResult2.shippingMethods.items.map(i => i.id)).toEqual(['T_1', 'T_2']);
>>>>>>> 1aa75d5d
    });

    describe('argument ordering', () => {
        it('createShippingMethod corrects order of arguments', async () => {
            const { createShippingMethod } = await adminClient.query<
                Codegen.CreateShippingMethodMutation,
                Codegen.CreateShippingMethodMutationVariables
            >(CREATE_SHIPPING_METHOD, {
                input: {
                    code: 'new-method',
                    fulfillmentHandler: manualFulfillmentHandler.code,
                    checker: {
                        code: defaultShippingEligibilityChecker.code,
                        arguments: [
                            {
                                name: 'orderMinimum',
                                value: '0',
                            },
                        ],
                    },
                    calculator: {
                        code: defaultShippingCalculator.code,
                        arguments: [
                            { name: 'rate', value: '500' },
                            { name: 'taxRate', value: '20' },
                            { name: 'includesTax', value: 'include' },
                        ],
                    },
                    translations: [{ languageCode: LanguageCode.en, name: 'new method', description: '' }],
                },
            });

            expect(createShippingMethod.calculator).toEqual({
                code: defaultShippingCalculator.code,
                args: [
                    { name: 'rate', value: '500' },
                    { name: 'includesTax', value: 'include' },
                    { name: 'taxRate', value: '20' },
                ],
            });
        });

        it('updateShippingMethod corrects order of arguments', async () => {
            const { updateShippingMethod } = await adminClient.query<
                Codegen.UpdateShippingMethodMutation,
                Codegen.UpdateShippingMethodMutationVariables
            >(UPDATE_SHIPPING_METHOD, {
                input: {
                    id: 'T_5',
                    translations: [],
                    calculator: {
                        code: defaultShippingCalculator.code,
                        arguments: [
                            { name: 'rate', value: '500' },
                            { name: 'taxRate', value: '20' },
                            { name: 'includesTax', value: 'include' },
                        ],
                    },
                },
            });

            expect(updateShippingMethod.calculator).toEqual({
                code: defaultShippingCalculator.code,
                args: [
                    { name: 'rate', value: '500' },
                    { name: 'includesTax', value: 'include' },
                    { name: 'taxRate', value: '20' },
                ],
            });
        });

        it('get shippingMethod preserves correct ordering', async () => {
            const { shippingMethod } = await adminClient.query<
                Codegen.GetShippingMethodQuery,
                Codegen.GetShippingMethodQueryVariables
            >(GET_SHIPPING_METHOD, {
                id: 'T_5',
            });

            expect(shippingMethod?.calculator.args).toEqual([
                { name: 'rate', value: '500' },
                { name: 'includesTax', value: 'include' },
                { name: 'taxRate', value: '20' },
            ]);
        });

        it('testShippingMethod corrects order of arguments', async () => {
            const { testShippingMethod } = await adminClient.query<
                Codegen.TestShippingMethodQuery,
                Codegen.TestShippingMethodQueryVariables
            >(TEST_SHIPPING_METHOD, {
                input: {
                    calculator: {
                        code: defaultShippingCalculator.code,
                        arguments: [
                            { name: 'rate', value: '500' },
                            { name: 'taxRate', value: '0' },
                            { name: 'includesTax', value: 'include' },
                        ],
                    },
                    checker: {
                        code: defaultShippingEligibilityChecker.code,
                        arguments: [
                            {
                                name: 'orderMinimum',
                                value: '0',
                            },
                        ],
                    },
                    lines: [{ productVariantId: 'T_1', quantity: 1 }],
                    shippingAddress: {
                        streetLine1: '',
                        countryCode: 'GB',
                    },
                },
            });

            expect(testShippingMethod).toEqual({
                eligible: true,
                quote: {
                    metadata: null,
                    price: 500,
                    priceWithTax: 500,
                },
            });
        });
    });

    it('returns only active shipping methods', async () => {
        // Arrange: Delete all existing shipping methods using deleteShippingMethod
        const { shippingMethods } =
            await adminClient.query<Codegen.GetShippingMethodListQuery>(GET_SHIPPING_METHOD_LIST);

        for (const method of shippingMethods.items) {
            await adminClient.query<
                Codegen.DeleteShippingMethodMutation,
                Codegen.DeleteShippingMethodMutationVariables
            >(DELETE_SHIPPING_METHOD, {
                id: method.id,
            });
        }

        // Create a new active shipping method
        const { createShippingMethod } = await adminClient.query<
            Codegen.CreateShippingMethodMutation,
            Codegen.CreateShippingMethodMutationVariables
        >(CREATE_SHIPPING_METHOD, {
            input: {
                code: 'active-method',
                fulfillmentHandler: manualFulfillmentHandler.code,
                checker: {
                    code: defaultShippingEligibilityChecker.code,
                    arguments: [{ name: 'orderMinimum', value: '0' }],
                },
                calculator: {
                    code: defaultShippingCalculator.code,
                    arguments: [],
                },
                translations: [
                    {
                        languageCode: LanguageCode.en,
                        name: 'Active Method',
                        description: 'This is an active shipping method',
                    },
                ],
            },
        });

        // Act: Query active shipping methods
        const { activeShippingMethods } = await shopClient.query(GET_ACTIVE_SHIPPING_METHODS);

        // Assert: Ensure only the new active method is returned
        expect(activeShippingMethods).toHaveLength(1);
        expect(activeShippingMethods[0].code).toBe('active-method');
        expect(activeShippingMethods[0].name).toBe('Active Method');
        expect(activeShippingMethods[0].description).toBe('This is an active shipping method');
    });
});

const GET_SHIPPING_METHOD = gql`
    query GetShippingMethod($id: ID!) {
        shippingMethod(id: $id) {
            ...ShippingMethod
        }
    }
    ${SHIPPING_METHOD_FRAGMENT}
`;

const GET_ELIGIBILITY_CHECKERS = gql`
    query GetEligibilityCheckers {
        shippingEligibilityCheckers {
            code
            description
            args {
                name
                type
                description
                label
                ui
            }
        }
    }
`;

const GET_CALCULATORS = gql`
    query GetCalculators {
        shippingCalculators {
            code
            description
            args {
                name
                type
                description
                label
                ui
            }
        }
    }
`;

const TEST_SHIPPING_METHOD = gql`
    query TestShippingMethod($input: TestShippingMethodInput!) {
        testShippingMethod(input: $input) {
            eligible
            quote {
                price
                priceWithTax
                metadata
            }
        }
    }
`;

export const TEST_ELIGIBLE_SHIPPING_METHODS = gql`
    query TestEligibleMethods($input: TestEligibleShippingMethodsInput!) {
        testEligibleShippingMethods(input: $input) {
            id
            name
            description
            price
            priceWithTax
            metadata
        }
    }
`;

const GET_ACTIVE_SHIPPING_METHODS = gql`
    query GetActiveShippingMethods {
        activeShippingMethods {
            id
            code
            name
            description
            translations {
                languageCode
                name
                description
            }
        }
    }
`;<|MERGE_RESOLUTION|>--- conflicted
+++ resolved
@@ -152,11 +152,7 @@
     it('shippingMethods', async () => {
         const { shippingMethods } =
             await adminClient.query<Codegen.GetShippingMethodListQuery>(GET_SHIPPING_METHOD_LIST);
-<<<<<<< HEAD
         expect(shippingMethods.totalItems).toEqual(3);
-=======
-        expect(shippingMethods.totalItems).toEqual(2);
->>>>>>> 1aa75d5d
         expect(shippingMethods.items[0].code).toBe('standard-shipping');
         expect(shippingMethods.items[1].code).toBe('express-shipping');
         expect(shippingMethods.items[2].code).toBe('express-shipping-taxed');
@@ -323,11 +319,7 @@
     it('deleteShippingMethod', async () => {
         const listResult1 =
             await adminClient.query<Codegen.GetShippingMethodListQuery>(GET_SHIPPING_METHOD_LIST);
-<<<<<<< HEAD
         expect(listResult1.shippingMethods.items.map(i => i.id)).toEqual(['T_1', 'T_2', 'T_3', 'T_4']);
-=======
-        expect(listResult1.shippingMethods.items.map(i => i.id)).toEqual(['T_1', 'T_2', 'T_3']);
->>>>>>> 1aa75d5d
 
         const { deleteShippingMethod } = await adminClient.query<
             Codegen.DeleteShippingMethodMutation,
@@ -343,11 +335,7 @@
 
         const listResult2 =
             await adminClient.query<Codegen.GetShippingMethodListQuery>(GET_SHIPPING_METHOD_LIST);
-<<<<<<< HEAD
         expect(listResult2.shippingMethods.items.map(i => i.id)).toEqual(['T_1', 'T_2', 'T_3']);
-=======
-        expect(listResult2.shippingMethods.items.map(i => i.id)).toEqual(['T_1', 'T_2']);
->>>>>>> 1aa75d5d
     });
 
     describe('argument ordering', () => {
