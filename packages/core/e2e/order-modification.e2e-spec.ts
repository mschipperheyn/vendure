/* eslint-disable @typescript-eslint/no-non-null-assertion */
import { omit } from '@vendure/common/lib/omit';
import { pick } from '@vendure/common/lib/pick';
import { summate } from '@vendure/common/lib/shared-utils';
import {
    defaultShippingCalculator,
    defaultShippingEligibilityChecker,
    freeShipping,
    mergeConfig,
    minimumOrderAmount,
    orderPercentageDiscount,
    productsPercentageDiscount,
    ShippingCalculator,
} from '@vendure/core';
import { createErrorResultGuard, createTestEnvironment, ErrorResultGuard } from '@vendure/testing';
import gql from 'graphql-tag';
import path from 'path';
import { afterAll, beforeAll, describe, expect, it } from 'vitest';

import { initialData } from '../../../e2e-common/e2e-initial-data';
import { testConfig, TEST_SETUP_TIMEOUT_MS } from '../../../e2e-common/test-config';
<<<<<<< HEAD
import { manualFulfillmentHandler } from '../src/config/fulfillment/manual-fulfillment-handler';
import { orderFixedDiscount } from '../src/config/promotion/actions/order-fixed-discount-action';
=======
>>>>>>> a0d001d3

import {
    failsToSettlePaymentMethod,
    testFailingPaymentMethod,
    testSuccessfulPaymentMethod,
} from './fixtures/test-payment-methods';
import * as Codegen from './graphql/generated-e2e-admin-types';
import {
    ErrorCode,
    GlobalFlag,
    HistoryEntryType,
    LanguageCode,
    OrderFragment,
    OrderWithLinesFragment,
    OrderWithModificationsFragment,
} from './graphql/generated-e2e-admin-types';
import * as CodegenShop from './graphql/generated-e2e-shop-types';
import {
    AddItemToOrderMutationVariables,
    TestOrderWithPaymentsFragment,
    UpdatedOrderFragment,
} from './graphql/generated-e2e-shop-types';
import {
    ADMIN_TRANSITION_TO_STATE,
    CREATE_FULFILLMENT,
    CREATE_PROMOTION,
    CREATE_SHIPPING_METHOD,
    DELETE_PROMOTION,
    GET_ORDER,
    GET_ORDER_HISTORY,
    GET_PRODUCT_VARIANT_LIST,
    GET_STOCK_MOVEMENT,
    UPDATE_CHANNEL,
    UPDATE_PRODUCT_VARIANTS,
} from './graphql/shared-definitions';
import {
    APPLY_COUPON_CODE,
    SET_SHIPPING_ADDRESS,
    SET_SHIPPING_METHOD,
    TRANSITION_TO_STATE,
} from './graphql/shop-definitions';
import { addPaymentToOrder, proceedToArrangingPayment, sortById } from './utils/test-order-utils';

const SHIPPING_GB = 500;
const SHIPPING_US = 1000;
const SHIPPING_OTHER = 750;
const testCalculator = new ShippingCalculator({
    code: 'test-calculator',
    description: [{ languageCode: LanguageCode.en, value: 'Has metadata' }],
    args: {},
    calculate: (ctx, order, args) => {
        let price;
        switch (order.shippingAddress.countryCode) {
            case 'GB':
                price = SHIPPING_GB;
                break;
            case 'US':
                price = SHIPPING_US;
                break;
            default:
                price = SHIPPING_OTHER;
        }
        return {
            price,
            priceIncludesTax: true,
            taxRate: 20,
        };
    },
});

describe('Order modification', () => {
    const { server, adminClient, shopClient } = createTestEnvironment(
        mergeConfig(testConfig(), {
            paymentOptions: {
                paymentMethodHandlers: [
                    testSuccessfulPaymentMethod,
                    failsToSettlePaymentMethod,
                    testFailingPaymentMethod,
                ],
            },
            shippingOptions: {
                shippingCalculators: [defaultShippingCalculator, testCalculator],
            },
            customFields: {
                Order: [{ name: 'points', type: 'int', defaultValue: 0 }],
                OrderLine: [{ name: 'color', type: 'string', nullable: true }],
            },
        }),
    );

    let orderId: string;
    let testShippingMethodId: string;
    const orderGuard: ErrorResultGuard<
        UpdatedOrderFragment | OrderWithModificationsFragment | OrderFragment
    > = createErrorResultGuard(input => !!input.id);

    beforeAll(async () => {
        await server.init({
            initialData: {
                ...initialData,
                paymentMethods: [
                    {
                        name: testSuccessfulPaymentMethod.code,
                        handler: { code: testSuccessfulPaymentMethod.code, arguments: [] },
                    },
                    {
                        name: failsToSettlePaymentMethod.code,
                        handler: { code: failsToSettlePaymentMethod.code, arguments: [] },
                    },
                    {
                        name: testFailingPaymentMethod.code,
                        handler: { code: testFailingPaymentMethod.code, arguments: [] },
                    },
                ],
            },
            productsCsvPath: path.join(__dirname, 'fixtures/e2e-products-full.csv'),
            customerCount: 3,
        });
        await adminClient.asSuperAdmin();

        await adminClient.query<
            Codegen.UpdateProductVariantsMutation,
            Codegen.UpdateProductVariantsMutationVariables
        >(UPDATE_PRODUCT_VARIANTS, {
            input: [
                {
                    id: 'T_1',
                    trackInventory: GlobalFlag.TRUE,
                },
                {
                    id: 'T_2',
                    trackInventory: GlobalFlag.TRUE,
                },
                {
                    id: 'T_3',
                    trackInventory: GlobalFlag.TRUE,
                },
            ],
        });

        const { createShippingMethod } = await adminClient.query<
            Codegen.CreateShippingMethodMutation,
            Codegen.CreateShippingMethodMutationVariables
        >(CREATE_SHIPPING_METHOD, {
            input: {
                code: 'new-method',
                fulfillmentHandler: manualFulfillmentHandler.code,
                checker: {
                    code: defaultShippingEligibilityChecker.code,
                    arguments: [
                        {
                            name: 'orderMinimum',
                            value: '0',
                        },
                    ],
                },
                calculator: {
                    code: testCalculator.code,
                    arguments: [],
                },
                translations: [{ languageCode: LanguageCode.en, name: 'test method', description: '' }],
            },
        });
        testShippingMethodId = createShippingMethod.id;

        // create an order and check out
        await shopClient.asUserWithCredentials('hayden.zieme12@hotmail.com', 'test');
        await shopClient.query(gql(ADD_ITEM_TO_ORDER_WITH_CUSTOM_FIELDS), {
            productVariantId: 'T_1',
            quantity: 1,
            customFields: {
                color: 'green',
            },
        } as any);
        await shopClient.query(gql(ADD_ITEM_TO_ORDER_WITH_CUSTOM_FIELDS), {
            productVariantId: 'T_4',
            quantity: 2,
        });
        await proceedToArrangingPayment(shopClient);
        const result = await addPaymentToOrder(shopClient, testSuccessfulPaymentMethod);
        orderGuard.assertSuccess(result);
        orderId = result.id;
    }, TEST_SETUP_TIMEOUT_MS);

    afterAll(async () => {
        await server.destroy();
    });

    it('modifyOrder returns error result when not in Modifying state', async () => {
        const { order } = await adminClient.query<Codegen.GetOrderQuery, Codegen.GetOrderQueryVariables>(
            GET_ORDER,
            {
                id: orderId,
            },
        );
        const { modifyOrder } = await adminClient.query<
            Codegen.ModifyOrderMutation,
            Codegen.ModifyOrderMutationVariables
        >(MODIFY_ORDER, {
            input: {
                dryRun: false,
                orderId,
                adjustOrderLines: order!.lines.map(l => ({ orderLineId: l.id, quantity: 3 })),
            },
        });

        orderGuard.assertErrorResult(modifyOrder);
        expect(modifyOrder.errorCode).toBe(ErrorCode.ORDER_MODIFICATION_STATE_ERROR);
    });

    it('transition to Modifying state', async () => {
        const transitionOrderToState = await adminTransitionOrderToState(orderId, 'Modifying');
        orderGuard.assertSuccess(transitionOrderToState);

        expect(transitionOrderToState.state).toBe('Modifying');
    });

    describe('error cases', () => {
        it('no changes specified error', async () => {
            const { modifyOrder } = await adminClient.query<
                Codegen.ModifyOrderMutation,
                Codegen.ModifyOrderMutationVariables
            >(MODIFY_ORDER, {
                input: {
                    dryRun: false,
                    orderId,
                },
            });

            orderGuard.assertErrorResult(modifyOrder);

            expect(modifyOrder.errorCode).toBe(ErrorCode.NO_CHANGES_SPECIFIED_ERROR);
        });

        it('no refund paymentId specified', async () => {
            const { order } = await adminClient.query<Codegen.GetOrderQuery, Codegen.GetOrderQueryVariables>(
                GET_ORDER,
                {
                    id: orderId,
                },
            );
            const { modifyOrder } = await adminClient.query<
                Codegen.ModifyOrderMutation,
                Codegen.ModifyOrderMutationVariables
            >(MODIFY_ORDER, {
                input: {
                    dryRun: false,
                    orderId,
                    surcharges: [{ price: -500, priceIncludesTax: true, description: 'Discount' }],
                },
            });
            orderGuard.assertErrorResult(modifyOrder);

            expect(modifyOrder.errorCode).toBe(ErrorCode.REFUND_PAYMENT_ID_MISSING_ERROR);
            await assertOrderIsUnchanged(order!);
        });

        it('addItems negative quantity', async () => {
            const { order } = await adminClient.query<Codegen.GetOrderQuery, Codegen.GetOrderQueryVariables>(
                GET_ORDER,
                {
                    id: orderId,
                },
            );
            const { modifyOrder } = await adminClient.query<
                Codegen.ModifyOrderMutation,
                Codegen.ModifyOrderMutationVariables
            >(MODIFY_ORDER, {
                input: {
                    dryRun: false,
                    orderId,
                    addItems: [{ productVariantId: 'T_3', quantity: -1 }],
                },
            });
            orderGuard.assertErrorResult(modifyOrder);

            expect(modifyOrder.errorCode).toBe(ErrorCode.NEGATIVE_QUANTITY_ERROR);
            await assertOrderIsUnchanged(order!);
        });

        it('adjustOrderLines negative quantity', async () => {
            const { order } = await adminClient.query<Codegen.GetOrderQuery, Codegen.GetOrderQueryVariables>(
                GET_ORDER,
                {
                    id: orderId,
                },
            );
            const { modifyOrder } = await adminClient.query<
                Codegen.ModifyOrderMutation,
                Codegen.ModifyOrderMutationVariables
            >(MODIFY_ORDER, {
                input: {
                    dryRun: false,
                    orderId,
                    adjustOrderLines: [{ orderLineId: order!.lines[0].id, quantity: -1 }],
                },
            });
            orderGuard.assertErrorResult(modifyOrder);

            expect(modifyOrder.errorCode).toBe(ErrorCode.NEGATIVE_QUANTITY_ERROR);
            await assertOrderIsUnchanged(order!);
        });

        it('addItems insufficient stock', async () => {
            const { order } = await adminClient.query<Codegen.GetOrderQuery, Codegen.GetOrderQueryVariables>(
                GET_ORDER,
                {
                    id: orderId,
                },
            );
            const { modifyOrder } = await adminClient.query<
                Codegen.ModifyOrderMutation,
                Codegen.ModifyOrderMutationVariables
            >(MODIFY_ORDER, {
                input: {
                    dryRun: false,
                    orderId,
                    addItems: [{ productVariantId: 'T_3', quantity: 500 }],
                },
            });
            orderGuard.assertErrorResult(modifyOrder);

            expect(modifyOrder.errorCode).toBe(ErrorCode.INSUFFICIENT_STOCK_ERROR);
            await assertOrderIsUnchanged(order!);
        });

        it('adjustOrderLines insufficient stock', async () => {
            const { order } = await adminClient.query<Codegen.GetOrderQuery, Codegen.GetOrderQueryVariables>(
                GET_ORDER,
                {
                    id: orderId,
                },
            );
            const { modifyOrder } = await adminClient.query<
                Codegen.ModifyOrderMutation,
                Codegen.ModifyOrderMutationVariables
            >(MODIFY_ORDER, {
                input: {
                    dryRun: false,
                    orderId,
                    adjustOrderLines: [{ orderLineId: order!.lines[0].id, quantity: 500 }],
                },
            });
            orderGuard.assertErrorResult(modifyOrder);

            expect(modifyOrder.errorCode).toBe(ErrorCode.INSUFFICIENT_STOCK_ERROR);
            await assertOrderIsUnchanged(order!);
        });

        it('addItems order limit', async () => {
            const { order } = await adminClient.query<Codegen.GetOrderQuery, Codegen.GetOrderQueryVariables>(
                GET_ORDER,
                {
                    id: orderId,
                },
            );
            const { modifyOrder } = await adminClient.query<
                Codegen.ModifyOrderMutation,
                Codegen.ModifyOrderMutationVariables
            >(MODIFY_ORDER, {
                input: {
                    dryRun: false,
                    orderId,
                    addItems: [{ productVariantId: 'T_4', quantity: 9999 }],
                },
            });
            orderGuard.assertErrorResult(modifyOrder);

            expect(modifyOrder.errorCode).toBe(ErrorCode.ORDER_LIMIT_ERROR);
            await assertOrderIsUnchanged(order!);
        });

        it('adjustOrderLines order limit', async () => {
            const { order } = await adminClient.query<Codegen.GetOrderQuery, Codegen.GetOrderQueryVariables>(
                GET_ORDER,
                {
                    id: orderId,
                },
            );
            const { modifyOrder } = await adminClient.query<
                Codegen.ModifyOrderMutation,
                Codegen.ModifyOrderMutationVariables
            >(MODIFY_ORDER, {
                input: {
                    dryRun: false,
                    orderId,
                    adjustOrderLines: [{ orderLineId: order!.lines[1].id, quantity: 9999 }],
                },
            });
            orderGuard.assertErrorResult(modifyOrder);

            expect(modifyOrder.errorCode).toBe(ErrorCode.ORDER_LIMIT_ERROR);
            await assertOrderIsUnchanged(order!);
        });
    });

    describe('dry run', () => {
        it('addItems', async () => {
            const { order } = await adminClient.query<Codegen.GetOrderQuery, Codegen.GetOrderQueryVariables>(
                GET_ORDER,
                {
                    id: orderId,
                },
            );
            const { modifyOrder } = await adminClient.query<
                Codegen.ModifyOrderMutation,
                Codegen.ModifyOrderMutationVariables
            >(MODIFY_ORDER, {
                input: {
                    dryRun: true,
                    orderId,
                    addItems: [{ productVariantId: 'T_5', quantity: 1 }],
                },
            });
            orderGuard.assertSuccess(modifyOrder);

            const expectedTotal = order!.totalWithTax + Math.round(14374 * 1.2); // price of variant T_5
            expect(modifyOrder.totalWithTax).toBe(expectedTotal);
            expect(modifyOrder.lines.length).toBe(order!.lines.length + 1);
            await assertOrderIsUnchanged(order!);
        });

        it('addItems with existing variant id increments existing OrderLine', async () => {
            const { order } = await adminClient.query<Codegen.GetOrderQuery, Codegen.GetOrderQueryVariables>(
                GET_ORDER,
                {
                    id: orderId,
                },
            );
            const { modifyOrder } = await adminClient.query<
                Codegen.ModifyOrderMutation,
                Codegen.ModifyOrderMutationVariables
            >(MODIFY_ORDER, {
                input: {
                    dryRun: true,
                    orderId,
                    addItems: [
                        { productVariantId: 'T_1', quantity: 1, customFields: { color: 'green' } } as any,
                    ],
                },
            });
            orderGuard.assertSuccess(modifyOrder);

            const lineT1 = modifyOrder.lines.find(l => l.productVariant.id === 'T_1');
            expect(modifyOrder.lines.length).toBe(2);
            expect(lineT1?.quantity).toBe(2);
            await assertOrderIsUnchanged(order!);
        });

        it('addItems with existing variant id but different customFields adds new OrderLine', async () => {
            const { order } = await adminClient.query<Codegen.GetOrderQuery, Codegen.GetOrderQueryVariables>(
                GET_ORDER,
                {
                    id: orderId,
                },
            );
            const { modifyOrder } = await adminClient.query<
                Codegen.ModifyOrderMutation,
                Codegen.ModifyOrderMutationVariables
            >(MODIFY_ORDER, {
                input: {
                    dryRun: true,
                    orderId,
                    addItems: [
                        { productVariantId: 'T_1', quantity: 1, customFields: { color: 'blue' } } as any,
                    ],
                },
            });
            orderGuard.assertSuccess(modifyOrder);

            const lineT1 = modifyOrder.lines.find(l => l.productVariant.id === 'T_1');
            expect(modifyOrder.lines.length).toBe(3);
            expect(
                modifyOrder.lines.map(l => ({ variantId: l.productVariant.id, quantity: l.quantity })),
            ).toEqual([
                { variantId: 'T_1', quantity: 1 },
                { variantId: 'T_4', quantity: 2 },
                { variantId: 'T_1', quantity: 1 },
            ]);
            await assertOrderIsUnchanged(order!);
        });

        it('adjustOrderLines up', async () => {
            const { order } = await adminClient.query<Codegen.GetOrderQuery, Codegen.GetOrderQueryVariables>(
                GET_ORDER,
                {
                    id: orderId,
                },
            );
            const { modifyOrder } = await adminClient.query<
                Codegen.ModifyOrderMutation,
                Codegen.ModifyOrderMutationVariables
            >(MODIFY_ORDER, {
                input: {
                    dryRun: true,
                    orderId,
                    adjustOrderLines: [{ orderLineId: order!.lines[0].id, quantity: 3 }],
                },
            });
            orderGuard.assertSuccess(modifyOrder);

            const expectedTotal = order!.totalWithTax + order!.lines[0].unitPriceWithTax * 2;
            expect(modifyOrder.lines[0].quantity).toBe(3);
            expect(modifyOrder.totalWithTax).toBe(expectedTotal);
            await assertOrderIsUnchanged(order!);
        });

        it('adjustOrderLines down', async () => {
            const { order } = await adminClient.query<Codegen.GetOrderQuery, Codegen.GetOrderQueryVariables>(
                GET_ORDER,
                {
                    id: orderId,
                },
            );
            const { modifyOrder } = await adminClient.query<
                Codegen.ModifyOrderMutation,
                Codegen.ModifyOrderMutationVariables
            >(MODIFY_ORDER, {
                input: {
                    dryRun: true,
                    orderId,
                    adjustOrderLines: [{ orderLineId: order!.lines[1].id, quantity: 1 }],
                },
            });
            orderGuard.assertSuccess(modifyOrder);

            const expectedTotal = order!.totalWithTax - order!.lines[1].unitPriceWithTax;
            expect(modifyOrder.lines[1].quantity).toBe(1);
            expect(modifyOrder.totalWithTax).toBe(expectedTotal);
            await assertOrderIsUnchanged(order!);
        });

        it('adjustOrderLines to zero', async () => {
            const { order } = await adminClient.query<Codegen.GetOrderQuery, Codegen.GetOrderQueryVariables>(
                GET_ORDER,
                {
                    id: orderId,
                },
            );
            const { modifyOrder } = await adminClient.query<
                Codegen.ModifyOrderMutation,
                Codegen.ModifyOrderMutationVariables
            >(MODIFY_ORDER, {
                input: {
                    dryRun: true,
                    orderId,
                    adjustOrderLines: [{ orderLineId: order!.lines[0].id, quantity: 0 }],
                },
            });
            orderGuard.assertSuccess(modifyOrder);

            const expectedTotal =
                order!.totalWithTax - order!.lines[0].unitPriceWithTax * order!.lines[0].quantity;
            expect(modifyOrder.totalWithTax).toBe(expectedTotal);
            expect(modifyOrder.lines[0].quantity).toBe(0);
            await assertOrderIsUnchanged(order!);
        });

        it('surcharge positive', async () => {
            const { order } = await adminClient.query<Codegen.GetOrderQuery, Codegen.GetOrderQueryVariables>(
                GET_ORDER,
                {
                    id: orderId,
                },
            );
            const { modifyOrder } = await adminClient.query<
                Codegen.ModifyOrderMutation,
                Codegen.ModifyOrderMutationVariables
            >(MODIFY_ORDER, {
                input: {
                    dryRun: true,
                    orderId,
                    surcharges: [
                        {
                            description: 'extra fee',
                            sku: '123',
                            price: 300,
                            priceIncludesTax: true,
                            taxRate: 20,
                            taxDescription: 'VAT',
                        },
                    ],
                },
            });
            orderGuard.assertSuccess(modifyOrder);

            const expectedTotal = order!.totalWithTax + 300;
            expect(modifyOrder.totalWithTax).toBe(expectedTotal);
            expect(modifyOrder.surcharges.map(s => omit(s, ['id']))).toEqual([
                {
                    description: 'extra fee',
                    sku: '123',
                    price: 250,
                    priceWithTax: 300,
                    taxRate: 20,
                },
            ]);
            await assertOrderIsUnchanged(order!);
        });

        it('surcharge negative', async () => {
            const { order } = await adminClient.query<Codegen.GetOrderQuery, Codegen.GetOrderQueryVariables>(
                GET_ORDER,
                {
                    id: orderId,
                },
            );
            const { modifyOrder } = await adminClient.query<
                Codegen.ModifyOrderMutation,
                Codegen.ModifyOrderMutationVariables
            >(MODIFY_ORDER, {
                input: {
                    dryRun: true,
                    orderId,
                    surcharges: [
                        {
                            description: 'special discount',
                            sku: '123',
                            price: -300,
                            priceIncludesTax: true,
                            taxRate: 20,
                            taxDescription: 'VAT',
                        },
                    ],
                },
            });
            orderGuard.assertSuccess(modifyOrder);

            const expectedTotal = order!.totalWithTax + -300;
            expect(modifyOrder.totalWithTax).toBe(expectedTotal);
            expect(modifyOrder.surcharges.map(s => omit(s, ['id']))).toEqual([
                {
                    description: 'special discount',
                    sku: '123',
                    price: -250,
                    priceWithTax: -300,
                    taxRate: 20,
                },
            ]);
            await assertOrderIsUnchanged(order!);
        });

        it('does not add a history entry', async () => {
            const { order } = await adminClient.query<Codegen.GetOrderQuery, Codegen.GetOrderQueryVariables>(
                GET_ORDER,
                {
                    id: orderId,
                },
            );
            const { modifyOrder } = await adminClient.query<
                Codegen.ModifyOrderMutation,
                Codegen.ModifyOrderMutationVariables
            >(MODIFY_ORDER, {
                input: {
                    dryRun: true,
                    orderId,
                    addItems: [{ productVariantId: 'T_5', quantity: 1 }],
                },
            });
            orderGuard.assertSuccess(modifyOrder);

            const { order: history } = await adminClient.query<
                Codegen.GetOrderHistoryQuery,
                Codegen.GetOrderHistoryQueryVariables
            >(GET_ORDER_HISTORY, {
                id: orderId,
                options: { filter: { type: { eq: HistoryEntryType.ORDER_MODIFIED } } },
            });
            orderGuard.assertSuccess(history);

            expect(history.history.totalItems).toBe(0);
        });
    });

    describe('wet run', () => {
        async function assertModifiedOrderIsPersisted(order: OrderWithModificationsFragment) {
            const { order: order2 } = await adminClient.query<
                Codegen.GetOrderQuery,
                Codegen.GetOrderQueryVariables
            >(GET_ORDER, {
                id: order.id,
            });
            expect(order2!.totalWithTax).toBe(order.totalWithTax);
            expect(order2!.lines.length).toBe(order.lines.length);
            expect(order2!.surcharges.length).toBe(order.surcharges.length);
            expect(order2!.payments!.length).toBe(order.payments!.length);
            expect(order2!.payments!.map(p => pick(p, ['id', 'amount', 'method']))).toEqual(
                order.payments!.map(p => pick(p, ['id', 'amount', 'method'])),
            );
        }

        it('addItems', async () => {
            const order = await createOrderAndTransitionToModifyingState([
                {
                    productVariantId: 'T_1',
                    quantity: 1,
                },
            ]);
            const { modifyOrder } = await adminClient.query<
                Codegen.ModifyOrderMutation,
                Codegen.ModifyOrderMutationVariables
            >(MODIFY_ORDER, {
                input: {
                    dryRun: false,
                    orderId: order.id,
                    addItems: [{ productVariantId: 'T_5', quantity: 1 }],
                },
            });
            orderGuard.assertSuccess(modifyOrder);

            const priceDelta = Math.round(14374 * 1.2); // price of variant T_5
            const expectedTotal = order.totalWithTax + priceDelta;
            expect(modifyOrder.totalWithTax).toBe(expectedTotal);
            expect(modifyOrder.lines.length).toBe(order.lines.length + 1);
            expect(modifyOrder.modifications.length).toBe(1);
            expect(modifyOrder.modifications[0].priceChange).toBe(priceDelta);
            expect(modifyOrder.modifications[0].lines.length).toBe(1);
            expect(modifyOrder.modifications[0].lines).toEqual([
                { orderLineId: modifyOrder.lines[1].id, quantity: 1 },
            ]);

            await assertModifiedOrderIsPersisted(modifyOrder);
        });

        it('adjustOrderLines up', async () => {
            const order = await createOrderAndTransitionToModifyingState([
                {
                    productVariantId: 'T_1',
                    quantity: 1,
                },
            ]);
            const { modifyOrder } = await adminClient.query<
                Codegen.ModifyOrderMutation,
                Codegen.ModifyOrderMutationVariables
            >(MODIFY_ORDER, {
                input: {
                    dryRun: false,
                    orderId: order.id,
                    adjustOrderLines: [{ orderLineId: order.lines[0].id, quantity: 2 }],
                },
            });
            orderGuard.assertSuccess(modifyOrder);

            const priceDelta = order.lines[0].unitPriceWithTax;
            const expectedTotal = order.totalWithTax + priceDelta;
            expect(modifyOrder.totalWithTax).toBe(expectedTotal);
            expect(modifyOrder.lines[0].quantity).toBe(2);
            expect(modifyOrder.modifications.length).toBe(1);
            expect(modifyOrder.modifications[0].priceChange).toBe(priceDelta);
            expect(modifyOrder.modifications[0].lines.length).toBe(1);
            expect(modifyOrder.lines[0].id).toEqual(modifyOrder.modifications[0].lines[0].orderLineId);
            await assertModifiedOrderIsPersisted(modifyOrder);
        });

        it('adjustOrderLines down', async () => {
            const order = await createOrderAndTransitionToModifyingState([
                {
                    productVariantId: 'T_1',
                    quantity: 2,
                },
            ]);
            const { modifyOrder } = await adminClient.query<
                Codegen.ModifyOrderMutation,
                Codegen.ModifyOrderMutationVariables
            >(MODIFY_ORDER, {
                input: {
                    dryRun: false,
                    orderId: order.id,
                    adjustOrderLines: [{ orderLineId: order.lines[0].id, quantity: 1 }],
                    refund: { paymentId: order.payments![0].id },
                },
            });
            orderGuard.assertSuccess(modifyOrder);

            const priceDelta = -order.lines[0].unitPriceWithTax;
            const expectedTotal = order.totalWithTax + priceDelta;
            expect(modifyOrder.totalWithTax).toBe(expectedTotal);
            expect(modifyOrder.lines[0].quantity).toBe(1);
            expect(modifyOrder.payments?.length).toBe(1);
            expect(modifyOrder.payments?.[0].refunds.length).toBe(1);
            expect(modifyOrder.payments?.[0].refunds[0]).toEqual({
                id: 'T_1',
                state: 'Pending',
                total: -priceDelta,
                paymentId: modifyOrder.payments?.[0].id,
            });
            expect(modifyOrder.modifications.length).toBe(1);
            expect(modifyOrder.modifications[0].priceChange).toBe(priceDelta);
            expect(modifyOrder.modifications[0].surcharges).toEqual(modifyOrder.surcharges.map(pick(['id'])));
            expect(modifyOrder.modifications[0].lines.length).toBe(1);
            expect(modifyOrder.lines[0].id).toEqual(modifyOrder.modifications[0].lines[0].orderLineId);
            await assertModifiedOrderIsPersisted(modifyOrder);
        });

        it('adjustOrderLines with changed customField value', async () => {
            const order = await createOrderAndTransitionToModifyingState([
                {
                    productVariantId: 'T_1',
                    quantity: 1,
                    customFields: {
                        color: 'green',
                    },
                },
            ]);
            const { modifyOrder } = await adminClient.query<
                Codegen.ModifyOrderMutation,
                Codegen.ModifyOrderMutationVariables
            >(MODIFY_ORDER, {
                input: {
                    dryRun: false,
                    orderId: order.id,
                    adjustOrderLines: [
                        {
                            orderLineId: order.lines[0].id,
                            quantity: 1,
                            customFields: { color: 'black' },
                        } as any,
                    ],
                },
            });
            orderGuard.assertSuccess(modifyOrder);
            expect(modifyOrder.lines.length).toBe(1);

            const { order: orderWithLines } = await adminClient.query(gql(GET_ORDER_WITH_CUSTOM_FIELDS), {
                id: order.id,
            });
            expect(orderWithLines.lines[0]).toEqual({
                id: order.lines[0].id,
                customFields: { color: 'black' },
            });
        });

        it('adjustOrderLines handles quantity correctly', async () => {
            await adminClient.query<
                Codegen.UpdateProductVariantsMutation,
                Codegen.UpdateProductVariantsMutationVariables
            >(UPDATE_PRODUCT_VARIANTS, {
                input: [
                    {
                        id: 'T_6',
                        stockOnHand: 1,
                        trackInventory: GlobalFlag.TRUE,
                    },
                ],
            });
            const order = await createOrderAndTransitionToModifyingState([
                {
                    productVariantId: 'T_6',
                    quantity: 1,
                },
            ]);
            const { modifyOrder } = await adminClient.query<
                Codegen.ModifyOrderMutation,
                Codegen.ModifyOrderMutationVariables
            >(MODIFY_ORDER, {
                input: {
                    dryRun: false,
                    orderId: order.id,
                    adjustOrderLines: [
                        {
                            orderLineId: order.lines[0].id,
                            quantity: 1,
                        },
                    ],
                    updateShippingAddress: {
                        fullName: 'Jim',
                    },
                },
            });
            orderGuard.assertSuccess(modifyOrder);
        });

        it('surcharge positive', async () => {
            const order = await createOrderAndTransitionToModifyingState([
                {
                    productVariantId: 'T_1',
                    quantity: 1,
                },
            ]);
            const { modifyOrder } = await adminClient.query<
                Codegen.ModifyOrderMutation,
                Codegen.ModifyOrderMutationVariables
            >(MODIFY_ORDER, {
                input: {
                    dryRun: false,
                    orderId: order.id,
                    surcharges: [
                        {
                            description: 'extra fee',
                            sku: '123',
                            price: 300,
                            priceIncludesTax: true,
                            taxRate: 20,
                            taxDescription: 'VAT',
                        },
                    ],
                },
            });
            orderGuard.assertSuccess(modifyOrder);

            const priceDelta = 300;
            const expectedTotal = order.totalWithTax + priceDelta;
            expect(modifyOrder.totalWithTax).toBe(expectedTotal);
            expect(modifyOrder.surcharges.map(s => omit(s, ['id']))).toEqual([
                {
                    description: 'extra fee',
                    sku: '123',
                    price: 250,
                    priceWithTax: 300,
                    taxRate: 20,
                },
            ]);
            expect(modifyOrder.modifications.length).toBe(1);
            expect(modifyOrder.modifications[0].priceChange).toBe(priceDelta);
            expect(modifyOrder.modifications[0].surcharges).toEqual(modifyOrder.surcharges.map(pick(['id'])));
            await assertModifiedOrderIsPersisted(modifyOrder);
        });

        it('surcharge negative', async () => {
            const order = await createOrderAndTransitionToModifyingState([
                {
                    productVariantId: 'T_1',
                    quantity: 1,
                },
            ]);
            const { modifyOrder } = await adminClient.query<
                Codegen.ModifyOrderMutation,
                Codegen.ModifyOrderMutationVariables
            >(MODIFY_ORDER, {
                input: {
                    dryRun: false,
                    orderId: order.id,
                    surcharges: [
                        {
                            description: 'special discount',
                            sku: '123',
                            price: -300,
                            priceIncludesTax: true,
                            taxRate: 20,
                            taxDescription: 'VAT',
                        },
                    ],
                    refund: {
                        paymentId: order.payments![0].id,
                    },
                },
            });
            orderGuard.assertSuccess(modifyOrder);

            const expectedTotal = order.totalWithTax + -300;
            expect(modifyOrder.totalWithTax).toBe(expectedTotal);
            expect(modifyOrder.surcharges.map(s => omit(s, ['id']))).toEqual([
                {
                    description: 'special discount',
                    sku: '123',
                    price: -250,
                    priceWithTax: -300,
                    taxRate: 20,
                },
            ]);
            expect(modifyOrder.modifications.length).toBe(1);
            expect(modifyOrder.modifications[0].priceChange).toBe(-300);
            await assertModifiedOrderIsPersisted(modifyOrder);
        });

        it('update updateShippingAddress, recalculate shipping', async () => {
            const order = await createOrderAndTransitionToModifyingState([
                {
                    productVariantId: 'T_1',
                    quantity: 1,
                },
            ]);

            const { modifyOrder } = await adminClient.query<
                Codegen.ModifyOrderMutation,
                Codegen.ModifyOrderMutationVariables
            >(MODIFY_ORDER, {
                input: {
                    dryRun: false,
                    orderId: order.id,
                    updateShippingAddress: {
                        countryCode: 'US',
                    },
                    options: {
                        recalculateShipping: true,
                    },
                },
            });
            orderGuard.assertSuccess(modifyOrder);

            const priceDelta = SHIPPING_US - SHIPPING_OTHER;
            const expectedTotal = order.totalWithTax + priceDelta;
            expect(modifyOrder.totalWithTax).toBe(expectedTotal);
            expect(modifyOrder.shippingAddress?.countryCode).toBe('US');
            expect(modifyOrder.modifications.length).toBe(1);
            expect(modifyOrder.modifications[0].priceChange).toBe(priceDelta);
            await assertModifiedOrderIsPersisted(modifyOrder);
        });

        it('update updateShippingAddress, do not recalculate shipping', async () => {
            const order = await createOrderAndTransitionToModifyingState([
                {
                    productVariantId: 'T_1',
                    quantity: 1,
                },
            ]);

            const { modifyOrder } = await adminClient.query<
                Codegen.ModifyOrderMutation,
                Codegen.ModifyOrderMutationVariables
            >(MODIFY_ORDER, {
                input: {
                    dryRun: false,
                    orderId: order.id,
                    updateShippingAddress: {
                        countryCode: 'US',
                    },
                    options: {
                        recalculateShipping: false,
                    },
                },
            });
            orderGuard.assertSuccess(modifyOrder);

            const priceDelta = 0;
            const expectedTotal = order.totalWithTax + priceDelta;
            expect(modifyOrder.totalWithTax).toBe(expectedTotal);
            expect(modifyOrder.shippingAddress?.countryCode).toBe('US');
            expect(modifyOrder.modifications.length).toBe(1);
            expect(modifyOrder.modifications[0].priceChange).toBe(priceDelta);
            await assertModifiedOrderIsPersisted(modifyOrder);
        });

        it('update Order customFields', async () => {
            const order = await createOrderAndTransitionToModifyingState([
                {
                    productVariantId: 'T_1',
                    quantity: 1,
                },
            ]);
            const { modifyOrder } = await adminClient.query<
                Codegen.ModifyOrderMutation,
                Codegen.ModifyOrderMutationVariables
            >(MODIFY_ORDER, {
                input: {
                    dryRun: false,
                    orderId: order.id,
                    customFields: {
                        points: 42,
                    },
                } as any,
            });
            orderGuard.assertSuccess(modifyOrder);

            const { order: orderWithCustomFields } = await adminClient.query(
                gql(GET_ORDER_WITH_CUSTOM_FIELDS),
                { id: order.id },
            );
            expect(orderWithCustomFields.customFields).toEqual({
                points: 42,
            });
        });

        it('adds a history entry', async () => {
            const { order } = await adminClient.query<Codegen.GetOrderQuery, Codegen.GetOrderQueryVariables>(
                GET_ORDER,
                {
                    id: orderId,
                },
            );
            const { modifyOrder } = await adminClient.query<
                Codegen.ModifyOrderMutation,
                Codegen.ModifyOrderMutationVariables
            >(MODIFY_ORDER, {
                input: {
                    dryRun: false,
                    orderId: order!.id,
                    addItems: [{ productVariantId: 'T_5', quantity: 1 }],
                },
            });
            orderGuard.assertSuccess(modifyOrder);

            const { order: history } = await adminClient.query<
                Codegen.GetOrderHistoryQuery,
                Codegen.GetOrderHistoryQueryVariables
            >(GET_ORDER_HISTORY, {
                id: orderId,
                options: { filter: { type: { eq: HistoryEntryType.ORDER_MODIFIED } } },
            });
            orderGuard.assertSuccess(history);

            expect(history.history.totalItems).toBe(1);
            expect(history.history.items[0].data).toEqual({
                modificationId: modifyOrder.modifications[0].id,
            });
        });
    });

    describe('additional payment handling', () => {
        let orderId2: string;

        beforeAll(async () => {
            const order = await createOrderAndTransitionToModifyingState([
                {
                    productVariantId: 'T_1',
                    quantity: 1,
                },
            ]);
            const { modifyOrder } = await adminClient.query<
                Codegen.ModifyOrderMutation,
                Codegen.ModifyOrderMutationVariables
            >(MODIFY_ORDER, {
                input: {
                    dryRun: false,
                    orderId: order.id,
                    surcharges: [
                        {
                            description: 'extra fee',
                            sku: '123',
                            price: 300,
                            priceIncludesTax: true,
                            taxRate: 20,
                            taxDescription: 'VAT',
                        },
                    ],
                },
            });
            orderGuard.assertSuccess(modifyOrder);
            orderId2 = modifyOrder.id;
        });

        it('cannot transition back to original state if no payment is set', async () => {
            const transitionOrderToState = await adminTransitionOrderToState(orderId2, 'PaymentSettled');
            orderGuard.assertErrorResult(transitionOrderToState);
            expect(transitionOrderToState!.errorCode).toBe(ErrorCode.ORDER_STATE_TRANSITION_ERROR);
            expect(transitionOrderToState!.transitionError).toBe(
                'Can only transition to the "ArrangingAdditionalPayment" state',
            );
        });

        it('can transition to ArrangingAdditionalPayment state', async () => {
            const transitionOrderToState = await adminTransitionOrderToState(
                orderId2,
                'ArrangingAdditionalPayment',
            );
            orderGuard.assertSuccess(transitionOrderToState);
            expect(transitionOrderToState.state).toBe('ArrangingAdditionalPayment');
        });

        it('cannot transition from ArrangingAdditionalPayment when total not covered by Payments', async () => {
            const transitionOrderToState = await adminTransitionOrderToState(orderId2, 'PaymentSettled');
            orderGuard.assertErrorResult(transitionOrderToState);
            expect(transitionOrderToState!.errorCode).toBe(ErrorCode.ORDER_STATE_TRANSITION_ERROR);
            expect(transitionOrderToState!.transitionError).toBe(
                'Cannot transition away from "ArrangingAdditionalPayment" unless Order total is covered by Payments',
            );
        });

        it('addManualPaymentToOrder', async () => {
            const { addManualPaymentToOrder } = await adminClient.query<
                Codegen.AddManualPaymentMutation,
                Codegen.AddManualPaymentMutationVariables
            >(ADD_MANUAL_PAYMENT, {
                input: {
                    orderId: orderId2,
                    method: 'test',
                    transactionId: 'ABC123',
                    metadata: {
                        foo: 'bar',
                    },
                },
            });
            orderGuard.assertSuccess(addManualPaymentToOrder);

            expect(addManualPaymentToOrder.payments?.length).toBe(2);
            expect(omit(addManualPaymentToOrder.payments![1], ['id'])).toEqual({
                transactionId: 'ABC123',
                state: 'Settled',
                amount: 300,
                method: 'test',
                metadata: {
                    foo: 'bar',
                },
                refunds: [],
            });
            expect(addManualPaymentToOrder.modifications[0].isSettled).toBe(true);
            expect(addManualPaymentToOrder.modifications[0].payment?.id).toBe(
                addManualPaymentToOrder.payments![1].id,
            );
        });

        it('transition back to original state', async () => {
            const transitionOrderToState = await adminTransitionOrderToState(orderId2, 'PaymentSettled');
            orderGuard.assertSuccess(transitionOrderToState);

            expect(transitionOrderToState.state).toBe('PaymentSettled');
        });
    });

    describe('refund handling', () => {
        let orderId3: string;

        beforeAll(async () => {
            const order = await createOrderAndTransitionToModifyingState([
                {
                    productVariantId: 'T_1',
                    quantity: 1,
                },
            ]);
            const { modifyOrder } = await adminClient.query<
                Codegen.ModifyOrderMutation,
                Codegen.ModifyOrderMutationVariables
            >(MODIFY_ORDER, {
                input: {
                    dryRun: false,
                    orderId: order.id,
                    surcharges: [
                        {
                            description: 'discount',
                            sku: '123',
                            price: -300,
                            priceIncludesTax: true,
                            taxRate: 20,
                            taxDescription: 'VAT',
                        },
                    ],
                    refund: {
                        paymentId: order.payments![0].id,
                        reason: 'discount',
                    },
                },
            });
            orderGuard.assertSuccess(modifyOrder);
            orderId3 = modifyOrder.id;
        });

        it('modification is settled', async () => {
            const { order } = await adminClient.query<
                Codegen.GetOrderWithModificationsQuery,
                Codegen.GetOrderWithModificationsQueryVariables
            >(GET_ORDER_WITH_MODIFICATIONS, { id: orderId3 });

            expect(order?.modifications.length).toBe(1);
            expect(order?.modifications[0].isSettled).toBe(true);
        });

        it('cannot transition to ArrangingAdditionalPayment state if no payment is needed', async () => {
            const transitionOrderToState = await adminTransitionOrderToState(
                orderId3,
                'ArrangingAdditionalPayment',
            );
            orderGuard.assertErrorResult(transitionOrderToState);
            expect(transitionOrderToState!.errorCode).toBe(ErrorCode.ORDER_STATE_TRANSITION_ERROR);
            expect(transitionOrderToState!.transitionError).toBe(
                'Cannot transition Order to the "ArrangingAdditionalPayment" state as no additional payments are needed',
            );
        });

        it('can transition to original state', async () => {
            const transitionOrderToState = await adminTransitionOrderToState(orderId3, 'PaymentSettled');
            orderGuard.assertSuccess(transitionOrderToState);
            expect(transitionOrderToState.state).toBe('PaymentSettled');

            const { order } = await adminClient.query<Codegen.GetOrderQuery, Codegen.GetOrderQueryVariables>(
                GET_ORDER,
                {
                    id: orderId3,
                },
            );
            expect(order?.payments![0].refunds.length).toBe(1);
            expect(order?.payments![0].refunds[0].total).toBe(300);
            expect(order?.payments![0].refunds[0].reason).toBe('discount');
        });
    });

    // https://github.com/vendure-ecommerce/vendure/issues/1753
    describe('refunds for multiple payments', () => {
        let orderId2: string;
        let orderLineId: string;
        let additionalPaymentId: string;

        beforeAll(async () => {
            await adminClient.query<
                Codegen.CreatePromotionMutation,
                Codegen.CreatePromotionMutationVariables
            >(CREATE_PROMOTION, {
                input: {
                    couponCode: '5OFF',
                    enabled: true,
                    conditions: [],
                    actions: [
                        {
                            code: orderFixedDiscount.code,
                            arguments: [{ name: 'discount', value: '500' }],
                        },
                    ],
                    translations: [{ languageCode: LanguageCode.en, name: '$5 off' }],
                },
            });
            await shopClient.asUserWithCredentials('trevor_donnelly96@hotmail.com', 'test');
            await shopClient.query(gql(ADD_ITEM_TO_ORDER_WITH_CUSTOM_FIELDS), {
                productVariantId: 'T_5',
                quantity: 1,
            } as any);
            await proceedToArrangingPayment(shopClient);
            const order = await addPaymentToOrder(shopClient, testSuccessfulPaymentMethod);
            orderGuard.assertSuccess(order);
            orderLineId = order.lines[0].id;
            orderId2 = order.id;

            const transitionOrderToState = await adminTransitionOrderToState(orderId2, 'Modifying');
            orderGuard.assertSuccess(transitionOrderToState);
            const { modifyOrder } = await adminClient.query<
                Codegen.ModifyOrderMutation,
                Codegen.ModifyOrderMutationVariables
            >(MODIFY_ORDER, {
                input: {
                    dryRun: false,
                    orderId: orderId2,
                    adjustOrderLines: [{ orderLineId, quantity: 2 }],
                },
            });
            orderGuard.assertSuccess(modifyOrder);

            await adminTransitionOrderToState(orderId2, 'ArrangingAdditionalPayment');

            const { addManualPaymentToOrder } = await adminClient.query<
                Codegen.AddManualPaymentMutation,
                Codegen.AddManualPaymentMutationVariables
            >(ADD_MANUAL_PAYMENT, {
                input: {
                    orderId: orderId2,
                    method: 'test',
                    transactionId: 'ABC123',
                    metadata: {
                        foo: 'bar',
                    },
                },
            });
            orderGuard.assertSuccess(addManualPaymentToOrder);
            additionalPaymentId = addManualPaymentToOrder.payments![1].id!;

            const transitionOrderToState2 = await adminTransitionOrderToState(orderId2, 'PaymentSettled');
            orderGuard.assertSuccess(transitionOrderToState2);

            expect(transitionOrderToState2.state).toBe('PaymentSettled');
        });

        it('apply couponCode to create first refund', async () => {
            const transitionOrderToState = await adminTransitionOrderToState(orderId2, 'Modifying');
            orderGuard.assertSuccess(transitionOrderToState);
            const { modifyOrder } = await adminClient.query<
                Codegen.ModifyOrderMutation,
                Codegen.ModifyOrderMutationVariables
            >(MODIFY_ORDER, {
                input: {
                    dryRun: false,
                    orderId: orderId2,
                    couponCodes: ['5OFF'],
                    refund: {
                        paymentId: additionalPaymentId,
                        reason: 'test',
                    },
                },
            });
            orderGuard.assertSuccess(modifyOrder);

            expect(modifyOrder.payments?.length).toBe(2);
            expect(modifyOrder?.payments?.find(p => p.id === additionalPaymentId)?.refunds).toEqual([
                {
                    id: 'T_4',
                    paymentId: additionalPaymentId,
                    state: 'Pending',
                    total: 600,
                },
            ]);
            expect(modifyOrder.totalWithTax).toBe(getOrderPaymentsTotalWithRefunds(modifyOrder));
        });

        it('reduce quantity to create second refund', async () => {
            const { modifyOrder } = await adminClient.query<
                Codegen.ModifyOrderMutation,
                Codegen.ModifyOrderMutationVariables
            >(MODIFY_ORDER, {
                input: {
                    dryRun: false,
                    orderId: orderId2,
                    adjustOrderLines: [{ orderLineId, quantity: 1 }],
                    refund: {
                        paymentId: additionalPaymentId,
                        reason: 'test 2',
                    },
                },
            });
            orderGuard.assertSuccess(modifyOrder);

            expect(
                modifyOrder?.payments?.find(p => p.id === additionalPaymentId)?.refunds.sort(sortById),
            ).toEqual([
                {
                    id: 'T_4',
                    paymentId: additionalPaymentId,
                    state: 'Pending',
                    total: 600,
                },
                {
                    id: 'T_5',
                    paymentId: additionalPaymentId,
                    state: 'Pending',
                    total: 16649,
                },
            ]);
            // Note: During the big refactor of the OrderItem entity, the "total" value in the following
            // assertion was changed from `300` to `600`. This is due to a change in the way we calculate
            // refunds on pro-rated discounts. Previously, the pro-ration was not recalculated prior to
            // the refund being calculated, so the individual OrderItem had only 1/2 the full order discount
            // applied to it (300). Now, the pro-ration is applied to the single remaining item and therefore the
            // entire discount of 600 gets moved over to the remaining item.
            expect(modifyOrder?.payments?.find(p => p.id !== additionalPaymentId)?.refunds).toEqual([
                {
                    id: 'T_6',
                    paymentId: 'T_15',
                    state: 'Pending',
                    total: 600,
                },
            ]);
            expect(modifyOrder.totalWithTax).toBe(getOrderPaymentsTotalWithRefunds(modifyOrder));
        });
    });

    // https://github.com/vendure-ecommerce/vendure/issues/688 - 4th point
    it('correct additional payment when discounts applied', async () => {
        await adminClient.query<Codegen.CreatePromotionMutation, Codegen.CreatePromotionMutationVariables>(
            CREATE_PROMOTION,
            {
                input: {
                    couponCode: '5OFF',
                    enabled: true,
                    conditions: [],
                    actions: [
                        {
                            code: orderFixedDiscount.code,
                            arguments: [{ name: 'discount', value: '500' }],
                        },
                    ],
                    translations: [{ languageCode: LanguageCode.en, name: '$5 off' }],
                },
            },
        );

        await shopClient.asUserWithCredentials('trevor_donnelly96@hotmail.com', 'test');
        await shopClient.query(gql(ADD_ITEM_TO_ORDER_WITH_CUSTOM_FIELDS), {
            productVariantId: 'T_1',
            quantity: 1,
        } as any);
        await shopClient.query<
            CodegenShop.ApplyCouponCodeMutation,
            CodegenShop.ApplyCouponCodeMutationVariables
        >(APPLY_COUPON_CODE, {
            couponCode: '5OFF',
        });
        await proceedToArrangingPayment(shopClient);
        const order = await addPaymentToOrder(shopClient, testSuccessfulPaymentMethod);
        orderGuard.assertSuccess(order);

        const originalTotalWithTax = order.totalWithTax;
        const surcharge = 300;

        const transitionOrderToState = await adminTransitionOrderToState(order.id, 'Modifying');
        orderGuard.assertSuccess(transitionOrderToState);

        expect(transitionOrderToState.state).toBe('Modifying');

        const { modifyOrder } = await adminClient.query<
            Codegen.ModifyOrderMutation,
            Codegen.ModifyOrderMutationVariables
        >(MODIFY_ORDER, {
            input: {
                dryRun: false,
                orderId: order.id,
                surcharges: [
                    {
                        description: 'extra fee',
                        sku: '123',
                        price: surcharge,
                        priceIncludesTax: true,
                        taxRate: 20,
                        taxDescription: 'VAT',
                    },
                ],
            },
        });
        orderGuard.assertSuccess(modifyOrder);

        expect(modifyOrder.totalWithTax).toBe(originalTotalWithTax + surcharge);
    });

    // https://github.com/vendure-ecommerce/vendure/issues/872
    describe('correct price calculations when prices include tax', () => {
        async function modifyOrderLineQuantity(order: TestOrderWithPaymentsFragment) {
            const transitionOrderToState = await adminTransitionOrderToState(order.id, 'Modifying');
            orderGuard.assertSuccess(transitionOrderToState);

            expect(transitionOrderToState.state).toBe('Modifying');

            const { modifyOrder } = await adminClient.query<
                Codegen.ModifyOrderMutation,
                Codegen.ModifyOrderMutationVariables
            >(MODIFY_ORDER, {
                input: {
                    dryRun: true,
                    orderId: order.id,
                    adjustOrderLines: [{ orderLineId: order.lines[0].id, quantity: 2 }],
                },
            });
            orderGuard.assertSuccess(modifyOrder);
            return modifyOrder;
        }

        beforeAll(async () => {
            await adminClient.query<Codegen.UpdateChannelMutation, Codegen.UpdateChannelMutationVariables>(
                UPDATE_CHANNEL,
                {
                    input: {
                        id: 'T_1',
                        pricesIncludeTax: true,
                    },
                },
            );
        });

        it('without promotion', async () => {
            await shopClient.asUserWithCredentials('hayden.zieme12@hotmail.com', 'test');
            await shopClient.query(gql(ADD_ITEM_TO_ORDER_WITH_CUSTOM_FIELDS), {
                productVariantId: 'T_1',
                quantity: 1,
            } as any);
            await proceedToArrangingPayment(shopClient);
            const order = await addPaymentToOrder(shopClient, testSuccessfulPaymentMethod);
            orderGuard.assertSuccess(order);

            const modifyOrder = await modifyOrderLineQuantity(order);
            expect(modifyOrder.lines[0].linePriceWithTax).toBe(order.lines[0].linePriceWithTax * 2);
        });

        it('with promotion', async () => {
            await adminClient.query<
                Codegen.CreatePromotionMutation,
                Codegen.CreatePromotionMutationVariables
            >(CREATE_PROMOTION, {
                input: {
                    couponCode: 'HALF',
                    enabled: true,
                    conditions: [],
                    actions: [
                        {
                            code: productsPercentageDiscount.code,
                            arguments: [
                                { name: 'discount', value: '50' },
                                { name: 'productVariantIds', value: JSON.stringify(['T_1']) },
                            ],
                        },
                    ],
                    translations: [{ languageCode: LanguageCode.en, name: 'half price' }],
                },
            });
            await shopClient.asUserWithCredentials('trevor_donnelly96@hotmail.com', 'test');
            await shopClient.query(gql(ADD_ITEM_TO_ORDER_WITH_CUSTOM_FIELDS), {
                productVariantId: 'T_1',
                quantity: 1,
            } as any);
            await shopClient.query<
                CodegenShop.ApplyCouponCodeMutation,
                CodegenShop.ApplyCouponCodeMutationVariables
            >(APPLY_COUPON_CODE, {
                couponCode: 'HALF',
            });
            await proceedToArrangingPayment(shopClient);
            const order = await addPaymentToOrder(shopClient, testSuccessfulPaymentMethod);
            orderGuard.assertSuccess(order);

            const modifyOrder = await modifyOrderLineQuantity(order);

            expect(modifyOrder.lines[0].discountedLinePriceWithTax).toBe(
                modifyOrder.lines[0].linePriceWithTax / 2,
            );
            expect(modifyOrder.lines[0].linePriceWithTax).toBe(order.lines[0].linePriceWithTax * 2);
        });
    });

    describe('refund handling when promotions are active on order', () => {
        // https://github.com/vendure-ecommerce/vendure/issues/890
        it('refunds correct amount when order-level promotion applied', async () => {
            await adminClient.query<
                Codegen.CreatePromotionMutation,
                Codegen.CreatePromotionMutationVariables
            >(CREATE_PROMOTION, {
                input: {
                    couponCode: '5OFF2',
                    enabled: true,
                    conditions: [],
                    actions: [
                        {
                            code: orderFixedDiscount.code,
                            arguments: [{ name: 'discount', value: '500' }],
                        },
                    ],
                    translations: [{ languageCode: LanguageCode.en, name: '$5 off' }],
                },
            });

            await shopClient.asUserWithCredentials('trevor_donnelly96@hotmail.com', 'test');
            await shopClient.query(gql(ADD_ITEM_TO_ORDER_WITH_CUSTOM_FIELDS), {
                productVariantId: 'T_1',
                quantity: 2,
            } as any);
            await shopClient.query<
                CodegenShop.ApplyCouponCodeMutation,
                CodegenShop.ApplyCouponCodeMutationVariables
            >(APPLY_COUPON_CODE, {
                couponCode: '5OFF2',
            });
            await proceedToArrangingPayment(shopClient);
            const order = await addPaymentToOrder(shopClient, testSuccessfulPaymentMethod);
            orderGuard.assertSuccess(order);

            const originalTotalWithTax = order.totalWithTax;
            const transitionOrderToState = await adminTransitionOrderToState(order.id, 'Modifying');
            orderGuard.assertSuccess(transitionOrderToState);

            expect(transitionOrderToState.state).toBe('Modifying');

            const { modifyOrder } = await adminClient.query<
                Codegen.ModifyOrderMutation,
                Codegen.ModifyOrderMutationVariables
            >(MODIFY_ORDER, {
                input: {
                    dryRun: false,
                    orderId: order.id,
                    adjustOrderLines: [{ orderLineId: order.lines[0].id, quantity: 1 }],
                    refund: {
                        paymentId: order.payments![0].id,
                        reason: 'requested',
                    },
                },
            });
            orderGuard.assertSuccess(modifyOrder);

            expect(modifyOrder.totalWithTax).toBe(
                originalTotalWithTax - order.lines[0].proratedUnitPriceWithTax,
            );
            expect(modifyOrder.payments![0].refunds[0].total).toBe(order.lines[0].proratedUnitPriceWithTax);
            expect(modifyOrder.totalWithTax).toBe(getOrderPaymentsTotalWithRefunds(modifyOrder));
        });

        // https://github.com/vendure-ecommerce/vendure/issues/1865
        describe('issue 1865', () => {
            const promoDiscount = 5000;
            let promoId: string;
            let orderId2: string;
            beforeAll(async () => {
                const { createPromotion } = await adminClient.query<
                    Codegen.CreatePromotionMutation,
                    Codegen.CreatePromotionMutationVariables
                >(CREATE_PROMOTION, {
                    input: {
                        enabled: true,
                        conditions: [
                            {
                                code: minimumOrderAmount.code,
                                arguments: [
                                    { name: 'amount', value: '10000' },
                                    { name: 'taxInclusive', value: 'true' },
                                ],
                            },
                        ],
                        actions: [
                            {
                                code: orderFixedDiscount.code,
                                arguments: [{ name: 'discount', value: JSON.stringify(promoDiscount) }],
                            },
                        ],
                        translations: [{ languageCode: LanguageCode.en, name: '50 off orders over 100' }],
                    },
                });
                promoId = (createPromotion as any).id;
            });

            afterAll(async () => {
                await adminClient.query<
                    Codegen.DeletePromotionMutation,
                    Codegen.DeletePromotionMutationVariables
                >(DELETE_PROMOTION, {
                    id: promoId,
                });
            });

            it('refund handling when order-level promotion becomes invalid on modification', async () => {
                const { productVariants } = await adminClient.query<
                    Codegen.GetProductVariantListQuery,
                    Codegen.GetProductVariantListQueryVariables
                >(GET_PRODUCT_VARIANT_LIST, {
                    options: {
                        filter: {
                            name: { contains: 'football' },
                        },
                    },
                });
                const football = productVariants.items[0];

                await shopClient.query(gql(ADD_ITEM_TO_ORDER_WITH_CUSTOM_FIELDS), {
                    productVariantId: football.id,
                    quantity: 2,
                } as any);
                await proceedToArrangingPayment(shopClient);
                const order = await addPaymentToOrder(shopClient, testSuccessfulPaymentMethod);
                orderGuard.assertSuccess(order);
                orderId2 = order.id;

                expect(order.discounts.length).toBe(1);
                expect(order.discounts[0].amountWithTax).toBe(-promoDiscount);
                const shippingPrice = order.shippingWithTax;
                const expectedTotal = football.priceWithTax * 2 + shippingPrice - promoDiscount;
                expect(order.totalWithTax).toBe(expectedTotal);

                const originalTotalWithTax = order.totalWithTax;

                const transitionOrderToState = await adminTransitionOrderToState(order.id, 'Modifying');
                orderGuard.assertSuccess(transitionOrderToState);

                expect(transitionOrderToState.state).toBe('Modifying');

                const { modifyOrder } = await adminClient.query<
                    Codegen.ModifyOrderMutation,
                    Codegen.ModifyOrderMutationVariables
                >(MODIFY_ORDER, {
                    input: {
                        dryRun: false,
                        orderId: order.id,
                        adjustOrderLines: [{ orderLineId: order.lines[0].id, quantity: 1 }],
                        refund: {
                            paymentId: order.payments![0].id,
                            reason: 'requested',
                        },
                    },
                });
                orderGuard.assertSuccess(modifyOrder);

                const expectedNewTotal = order.lines[0].unitPriceWithTax + shippingPrice;
                expect(modifyOrder.totalWithTax).toBe(expectedNewTotal);
                expect(modifyOrder.payments![0].refunds[0].total).toBe(expectedTotal - expectedNewTotal);
                expect(modifyOrder.totalWithTax).toBe(getOrderPaymentsTotalWithRefunds(modifyOrder));
            });

            it('transition back to original state', async () => {
                const transitionOrderToState2 = await adminTransitionOrderToState(orderId2, 'PaymentSettled');
                orderGuard.assertSuccess(transitionOrderToState2);
                expect(transitionOrderToState2.state).toBe('PaymentSettled');
            });

            it('order no longer has promotions', async () => {
                const { order } = await adminClient.query<
                    Codegen.GetOrderWithModificationsQuery,
                    Codegen.GetOrderWithModificationsQueryVariables
                >(GET_ORDER_WITH_MODIFICATIONS, { id: orderId2 });

                expect(order?.promotions).toEqual([]);
            });

            it('order no longer has discounts', async () => {
                const { order } = await adminClient.query<
                    Codegen.GetOrderWithModificationsQuery,
                    Codegen.GetOrderWithModificationsQueryVariables
                >(GET_ORDER_WITH_MODIFICATIONS, { id: orderId2 });

                expect(order?.discounts).toEqual([]);
            });
        });
    });

    // https://github.com/vendure-ecommerce/vendure/issues/1197
    describe('refund on shipping when change made to shippingAddress', () => {
        let order: OrderWithModificationsFragment;
        beforeAll(async () => {
            const createdOrder = await createOrderAndTransitionToModifyingState([
                {
                    productVariantId: 'T_1',
                    quantity: 1,
                },
            ]);
            const { modifyOrder } = await adminClient.query<
                Codegen.ModifyOrderMutation,
                Codegen.ModifyOrderMutationVariables
            >(MODIFY_ORDER, {
                input: {
                    dryRun: false,
                    orderId: createdOrder.id,
                    updateShippingAddress: {
                        countryCode: 'GB',
                    },
                    refund: {
                        paymentId: createdOrder.payments![0].id,
                        reason: 'discount',
                    },
                },
            });
            orderGuard.assertSuccess(modifyOrder);
            order = modifyOrder;
        });

        it('creates a Refund with the correct amount', async () => {
            expect(order.payments?.[0].refunds[0].total).toBe(SHIPPING_OTHER - SHIPPING_GB);
        });

        it('allows transition to PaymentSettled', async () => {
            const transitionOrderToState = await adminTransitionOrderToState(order.id, 'PaymentSettled');

            orderGuard.assertSuccess(transitionOrderToState);

            expect(transitionOrderToState.state).toBe('PaymentSettled');
        });
    });

    // https://github.com/vendure-ecommerce/vendure/issues/1210
    describe('updating stock levels', () => {
        async function getVariant(id: 'T_1' | 'T_2' | 'T_3') {
            const { product } = await adminClient.query<
                Codegen.GetStockMovementQuery,
                Codegen.GetStockMovementQueryVariables
            >(GET_STOCK_MOVEMENT, {
                id: 'T_1',
            });
            return product!.variants.find(v => v.id === id)!;
        }

        let orderId4: string;
        let orderId5: string;

        it('updates stock when increasing quantity before fulfillment', async () => {
            const variant1 = await getVariant('T_2');
            expect(variant1.stockOnHand).toBe(100);
            expect(variant1.stockAllocated).toBe(0);

            const order = await createOrderAndTransitionToModifyingState([
                {
                    productVariantId: 'T_2',
                    quantity: 1,
                },
            ]);
            orderId4 = order.id;

            const variant2 = await getVariant('T_2');
            expect(variant2.stockOnHand).toBe(100);
            expect(variant2.stockAllocated).toBe(1);

            const { modifyOrder } = await adminClient.query<
                Codegen.ModifyOrderMutation,
                Codegen.ModifyOrderMutationVariables
            >(MODIFY_ORDER, {
                input: {
                    dryRun: false,
                    orderId: order.id,
                    adjustOrderLines: [{ orderLineId: order.lines[0].id, quantity: 2 }],
                },
            });
            orderGuard.assertSuccess(modifyOrder);

            const variant3 = await getVariant('T_2');
            expect(variant3.stockOnHand).toBe(100);
            expect(variant3.stockAllocated).toBe(2);
        });

        it('updates stock when increasing quantity after fulfillment', async () => {
            const result = await adminTransitionOrderToState(orderId4, 'ArrangingAdditionalPayment');
            orderGuard.assertSuccess(result);
            expect(result.state).toBe('ArrangingAdditionalPayment');
            const { order } = await adminClient.query<Codegen.GetOrderQuery, Codegen.GetOrderQueryVariables>(
                GET_ORDER,
                {
                    id: orderId4,
                },
            );
            const { addManualPaymentToOrder } = await adminClient.query<
                Codegen.AddManualPaymentMutation,
                Codegen.AddManualPaymentMutationVariables
            >(ADD_MANUAL_PAYMENT, {
                input: {
                    orderId: orderId4,
                    method: 'test',
                    transactionId: 'ABC123',
                    metadata: {
                        foo: 'bar',
                    },
                },
            });
            orderGuard.assertSuccess(addManualPaymentToOrder);
            await adminTransitionOrderToState(orderId4, 'PaymentSettled');
            await adminClient.query<
                Codegen.CreateFulfillmentMutation,
                Codegen.CreateFulfillmentMutationVariables
            >(CREATE_FULFILLMENT, {
                input: {
                    lines: order?.lines.map(l => ({ orderLineId: l.id, quantity: l.quantity })) ?? [],
                    handler: {
                        code: manualFulfillmentHandler.code,
                        arguments: [
                            { name: 'method', value: 'test method' },
                            { name: 'trackingCode', value: 'ABC123' },
                        ],
                    },
                },
            });

            const variant1 = await getVariant('T_2');
            expect(variant1.stockOnHand).toBe(98);
            expect(variant1.stockAllocated).toBe(0);

            await adminTransitionOrderToState(orderId4, 'Modifying');
            const { modifyOrder } = await adminClient.query<
                Codegen.ModifyOrderMutation,
                Codegen.ModifyOrderMutationVariables
            >(MODIFY_ORDER, {
                input: {
                    dryRun: false,
                    orderId: order!.id,
                    adjustOrderLines: [{ orderLineId: order!.lines[0].id, quantity: 3 }],
                },
            });
            orderGuard.assertSuccess(modifyOrder);

            const variant2 = await getVariant('T_2');
            expect(variant2.stockOnHand).toBe(98);
            expect(variant2.stockAllocated).toBe(1);

            const { order: order2 } = await adminClient.query<
                Codegen.GetOrderQuery,
                Codegen.GetOrderQueryVariables
            >(GET_ORDER, {
                id: orderId4,
            });
        });

        it('updates stock when adding item before fulfillment', async () => {
            const variant1 = await getVariant('T_3');
            expect(variant1.stockOnHand).toBe(100);
            expect(variant1.stockAllocated).toBe(0);

            const order = await createOrderAndTransitionToModifyingState([
                {
                    productVariantId: 'T_2',
                    quantity: 1,
                },
            ]);
            orderId5 = order.id;

            const { modifyOrder } = await adminClient.query<
                Codegen.ModifyOrderMutation,
                Codegen.ModifyOrderMutationVariables
            >(MODIFY_ORDER, {
                input: {
                    dryRun: false,
                    orderId: order.id,
                    addItems: [{ productVariantId: 'T_3', quantity: 1 }],
                },
            });
            orderGuard.assertSuccess(modifyOrder);

            const variant2 = await getVariant('T_3');
            expect(variant2.stockOnHand).toBe(100);
            expect(variant2.stockAllocated).toBe(1);

            const result = await adminTransitionOrderToState(orderId5, 'ArrangingAdditionalPayment');
            orderGuard.assertSuccess(result);
            expect(result!.state).toBe('ArrangingAdditionalPayment');
            const { addManualPaymentToOrder } = await adminClient.query<
                AddManualPayment.Mutation,
                AddManualPayment.Variables
            >(ADD_MANUAL_PAYMENT, {
                input: {
                    orderId: orderId5,
                    method: 'test',
                    transactionId: 'manual-extra-payment',
                    metadata: {
                        foo: 'bar',
                    },
                },
            });
            orderGuard.assertSuccess(addManualPaymentToOrder);
            const result2 = await adminTransitionOrderToState(orderId5, 'PaymentSettled');
            orderGuard.assertSuccess(result2);
            const result3 = await adminTransitionOrderToState(orderId5, 'Modifying');
            orderGuard.assertSuccess(result3);
        });

        it('updates stock when removing item before fulfillment', async () => {
            const variant1 = await getVariant('T_3');
            expect(variant1.stockOnHand).toBe(100);
            expect(variant1.stockAllocated).toBe(1);

            const { order } = await adminClient.query<Codegen.GetOrderQuery, Codegen.GetOrderQueryVariables>(
                GET_ORDER,
                {
                    id: orderId5,
                },
            );

            const { modifyOrder } = await adminClient.query<
                Codegen.ModifyOrderMutation,
                Codegen.ModifyOrderMutationVariables
            >(MODIFY_ORDER, {
                input: {
                    dryRun: false,
                    orderId: orderId5,
                    adjustOrderLines: [
                        {
                            orderLineId: order!.lines.find(l => l.productVariant.id === 'T_3')!.id,
                            quantity: 0,
                        },
                    ],
                    refund: {
                        paymentId: order!.payments![0].id,
                    },
                },
            });
            orderGuard.assertSuccess(modifyOrder);

            const variant2 = await getVariant('T_3');
            expect(variant2.stockOnHand).toBe(100);
            expect(variant2.stockAllocated).toBe(0);
        });

        it('updates stock when removing item after fulfillment', async () => {
            const variant1 = await getVariant('T_3');
            expect(variant1.stockOnHand).toBe(100);
            expect(variant1.stockAllocated).toBe(0);

            const order = await createOrderAndCheckout([
                {
                    productVariantId: 'T_3',
                    quantity: 1,
                },
            ]);
            const { addFulfillmentToOrder } = await adminClient.query<
                Codegen.CreateFulfillmentMutation,
                Codegen.CreateFulfillmentMutationVariables
            >(CREATE_FULFILLMENT, {
                input: {
                    lines: order?.lines.map(l => ({ orderLineId: l.id, quantity: l.quantity })) ?? [],
                    handler: {
                        code: manualFulfillmentHandler.code,
                        arguments: [
                            { name: 'method', value: 'test method' },
                            { name: 'trackingCode', value: 'ABC123' },
                        ],
                    },
                },
            });
            orderGuard.assertSuccess(addFulfillmentToOrder);

            const variant2 = await getVariant('T_3');
            expect(variant2.stockOnHand).toBe(99);
            expect(variant2.stockAllocated).toBe(0);

            await adminTransitionOrderToState(order.id, 'Modifying');
            const { modifyOrder } = await adminClient.query<
                Codegen.ModifyOrderMutation,
                Codegen.ModifyOrderMutationVariables
            >(MODIFY_ORDER, {
                input: {
                    dryRun: false,
                    orderId: order.id,
                    adjustOrderLines: [
                        {
                            orderLineId: order.lines.find(l => l.productVariant.id === 'T_3')!.id,
                            quantity: 0,
                        },
                    ],
                    refund: {
                        paymentId: order.payments![0].id,
                    },
                },
            });

            const variant3 = await getVariant('T_3');
            expect(variant3.stockOnHand).toBe(100);
            expect(variant3.stockAllocated).toBe(0);
        });
    });

    describe('couponCode handling', () => {
        const CODE_50PC_OFF = '50PC';
        const CODE_FREE_SHIPPING = 'FREESHIP';
        let order: TestOrderWithPaymentsFragment;
        beforeAll(async () => {
            await adminClient.query<
                Codegen.CreatePromotionMutation,
                Codegen.CreatePromotionMutationVariables
            >(CREATE_PROMOTION, {
                input: {
                    couponCode: CODE_50PC_OFF,
                    enabled: true,
                    conditions: [],
                    actions: [
                        {
                            code: orderPercentageDiscount.code,
                            arguments: [{ name: 'discount', value: '50' }],
                        },
                    ],
                    translations: [{ languageCode: LanguageCode.en, name: '50% off' }],
                },
            });
            await adminClient.query<
                Codegen.CreatePromotionMutation,
                Codegen.CreatePromotionMutationVariables
            >(CREATE_PROMOTION, {
                input: {
                    couponCode: CODE_FREE_SHIPPING,
                    enabled: true,
                    conditions: [],
                    actions: [{ code: freeShipping.code, arguments: [] }],
                    translations: [{ languageCode: LanguageCode.en, name: 'Free shipping' }],
                },
            });

            // create an order and check out
            await shopClient.asUserWithCredentials('trevor_donnelly96@hotmail.com', 'test');
            await shopClient.query(gql(ADD_ITEM_TO_ORDER_WITH_CUSTOM_FIELDS), {
                productVariantId: 'T_1',
                quantity: 1,
                customFields: {
                    color: 'green',
                },
            } as any);
            await shopClient.query(gql(ADD_ITEM_TO_ORDER_WITH_CUSTOM_FIELDS), {
                productVariantId: 'T_4',
                quantity: 2,
            });
            await proceedToArrangingPayment(shopClient);
            const result = await addPaymentToOrder(shopClient, testSuccessfulPaymentMethod);
            orderGuard.assertSuccess(result);
            order = result;
            const result2 = await adminTransitionOrderToState(order.id, 'Modifying');
            orderGuard.assertSuccess(result2);
            expect(result2.state).toBe('Modifying');
        });

        it('invalid coupon code returns ErrorResult', async () => {
            const { modifyOrder } = await adminClient.query<
                Codegen.ModifyOrderMutation,
                Codegen.ModifyOrderMutationVariables
            >(MODIFY_ORDER, {
                input: {
                    dryRun: false,
                    orderId: order.id,
                    couponCodes: ['BAD_CODE'],
                },
            });
            orderGuard.assertErrorResult(modifyOrder);
            expect(modifyOrder.message).toBe('Coupon code "BAD_CODE" is not valid');
        });

        it('valid coupon code applies Promotion', async () => {
            const { modifyOrder } = await adminClient.query<
                Codegen.ModifyOrderMutation,
                Codegen.ModifyOrderMutationVariables
            >(MODIFY_ORDER, {
                input: {
                    dryRun: false,
                    orderId: order.id,
                    refund: {
                        paymentId: order.payments![0].id,
                    },
                    couponCodes: [CODE_50PC_OFF],
                },
            });
            orderGuard.assertSuccess(modifyOrder);
            expect(modifyOrder.subTotalWithTax).toBe(order.subTotalWithTax * 0.5);
        });

        it('adds order.discounts', async () => {
            const { order: orderWithModifications } = await adminClient.query<
                Codegen.GetOrderWithModificationsQuery,
                Codegen.GetOrderWithModificationsQueryVariables
            >(GET_ORDER_WITH_MODIFICATIONS, { id: order.id });
            expect(orderWithModifications?.discounts.length).toBe(1);
            expect(orderWithModifications?.discounts[0].description).toBe('50% off');
        });

        it('adds order.promotions', async () => {
            const { order: orderWithModifications } = await adminClient.query<
                Codegen.GetOrderWithModificationsQuery,
                Codegen.GetOrderWithModificationsQueryVariables
            >(GET_ORDER_WITH_MODIFICATIONS, { id: order.id });
            expect(orderWithModifications?.promotions.length).toBe(1);
            expect(orderWithModifications?.promotions[0].name).toBe('50% off');
        });

        it('creates correct refund amount', async () => {
            const { order: orderWithModifications } = await adminClient.query<
                Codegen.GetOrderWithModificationsQuery,
                Codegen.GetOrderWithModificationsQueryVariables
            >(GET_ORDER_WITH_MODIFICATIONS, { id: order.id });
            expect(orderWithModifications?.payments![0].refunds.length).toBe(1);
            expect(orderWithModifications!.totalWithTax).toBe(
                getOrderPaymentsTotalWithRefunds(orderWithModifications!),
            );
            expect(orderWithModifications?.payments![0].refunds[0].total).toBe(
                order.totalWithTax - orderWithModifications!.totalWithTax,
            );
        });

        it('creates history entry for applying couponCode', async () => {
            const { order: history } = await adminClient.query<
                Codegen.GetOrderHistoryQuery,
                Codegen.GetOrderHistoryQueryVariables
            >(GET_ORDER_HISTORY, {
                id: order.id,
                options: { filter: { type: { eq: HistoryEntryType.ORDER_COUPON_APPLIED } } },
            });
            orderGuard.assertSuccess(history);

            expect(history.history.items.length).toBe(1);
            expect(pick(history.history.items[0]!, ['type', 'data'])).toEqual({
                type: HistoryEntryType.ORDER_COUPON_APPLIED,
                data: { couponCode: CODE_50PC_OFF, promotionId: 'T_6' },
            });
        });

        it('removes coupon code', async () => {
            const { modifyOrder } = await adminClient.query<
                Codegen.ModifyOrderMutation,
                Codegen.ModifyOrderMutationVariables
            >(MODIFY_ORDER, {
                input: {
                    dryRun: false,
                    orderId: order.id,
                    couponCodes: [],
                },
            });
            orderGuard.assertSuccess(modifyOrder);
            expect(modifyOrder.subTotalWithTax).toBe(order.subTotalWithTax);
        });

        it('removes order.discounts', async () => {
            const { order: orderWithModifications } = await adminClient.query<
                Codegen.GetOrderWithModificationsQuery,
                Codegen.GetOrderWithModificationsQueryVariables
            >(GET_ORDER_WITH_MODIFICATIONS, { id: order.id });
            expect(orderWithModifications?.discounts.length).toBe(0);
        });

        it('removes order.promotions', async () => {
            const { order: orderWithModifications } = await adminClient.query<
                Codegen.GetOrderWithModificationsQuery,
                Codegen.GetOrderWithModificationsQueryVariables
            >(GET_ORDER_WITH_MODIFICATIONS, { id: order.id });
            expect(orderWithModifications?.promotions.length).toBe(0);
        });

        it('creates history entry for removing couponCode', async () => {
            const { order: history } = await adminClient.query<
                Codegen.GetOrderHistoryQuery,
                Codegen.GetOrderHistoryQueryVariables
            >(GET_ORDER_HISTORY, {
                id: order.id,
                options: { filter: { type: { eq: HistoryEntryType.ORDER_COUPON_REMOVED } } },
            });
            orderGuard.assertSuccess(history);

            expect(history.history.items.length).toBe(1);
            expect(pick(history.history.items[0]!, ['type', 'data'])).toEqual({
                type: HistoryEntryType.ORDER_COUPON_REMOVED,
                data: { couponCode: CODE_50PC_OFF },
            });
        });

        it('correct refund for free shipping couponCode', async () => {
            await shopClient.query(gql(ADD_ITEM_TO_ORDER_WITH_CUSTOM_FIELDS), {
                productVariantId: 'T_1',
                quantity: 1,
            } as any);
            await proceedToArrangingPayment(shopClient);
            const result = await addPaymentToOrder(shopClient, testSuccessfulPaymentMethod);
            orderGuard.assertSuccess(result);
            const order2 = result;
            const shippingWithTax = order2.shippingWithTax;
            const result2 = await adminTransitionOrderToState(order2.id, 'Modifying');
            orderGuard.assertSuccess(result2);
            expect(result2.state).toBe('Modifying');

            const { modifyOrder } = await adminClient.query<
                Codegen.ModifyOrderMutation,
                Codegen.ModifyOrderMutationVariables
            >(MODIFY_ORDER, {
                input: {
                    dryRun: false,
                    orderId: order2.id,
                    refund: {
                        paymentId: order2.payments![0].id,
                    },
                    couponCodes: [CODE_FREE_SHIPPING],
                },
            });
            orderGuard.assertSuccess(modifyOrder);
            expect(modifyOrder.shippingWithTax).toBe(0);
            expect(modifyOrder.totalWithTax).toBe(getOrderPaymentsTotalWithRefunds(modifyOrder));
            expect(modifyOrder.payments![0].refunds[0].total).toBe(shippingWithTax);
        });
    });

    async function adminTransitionOrderToState(id: string, state: string) {
        const result = await adminClient.query<
            Codegen.AdminTransitionMutation,
            Codegen.AdminTransitionMutationVariables
        >(ADMIN_TRANSITION_TO_STATE, {
            id,
            state,
        });
        return result.transitionOrderToState;
    }

    async function assertOrderIsUnchanged(order: OrderWithLinesFragment) {
        const { order: order2 } = await adminClient.query<
            Codegen.GetOrderQuery,
            Codegen.GetOrderQueryVariables
        >(GET_ORDER, {
            id: order.id,
        });
        expect(order2!.totalWithTax).toBe(order.totalWithTax);
        expect(order2!.lines.length).toBe(order.lines.length);
        expect(order2!.surcharges.length).toBe(order.surcharges.length);
        expect(order2!.totalQuantity).toBe(order.totalQuantity);
    }

    async function createOrderAndCheckout(
        items: Array<AddItemToOrderMutationVariables & { customFields?: any }>,
    ) {
        await shopClient.asUserWithCredentials('hayden.zieme12@hotmail.com', 'test');
        for (const itemInput of items) {
            await shopClient.query(gql(ADD_ITEM_TO_ORDER_WITH_CUSTOM_FIELDS), itemInput);
        }

        await shopClient.query<
            CodegenShop.SetShippingAddressMutation,
            CodegenShop.SetShippingAddressMutationVariables
        >(SET_SHIPPING_ADDRESS, {
            input: {
                fullName: 'name',
                streetLine1: '12 the street',
                city: 'foo',
                postalCode: '123456',
                countryCode: 'AT',
            },
        });

        await shopClient.query<
            CodegenShop.SetShippingMethodMutation,
            CodegenShop.SetShippingMethodMutationVariables
        >(SET_SHIPPING_METHOD, {
            id: testShippingMethodId,
        });

        await shopClient.query<
            CodegenShop.TransitionToStateMutation,
            CodegenShop.TransitionToStateMutationVariables
        >(TRANSITION_TO_STATE, {
            state: 'ArrangingPayment',
        });

        const order = await addPaymentToOrder(shopClient, testSuccessfulPaymentMethod);
        orderGuard.assertSuccess(order);
        return order;
    }

    async function createOrderAndTransitionToModifyingState(
        items: Array<AddItemToOrderMutationVariables & { customFields?: any }>,
    ): Promise<TestOrderWithPaymentsFragment> {
        const order = await createOrderAndCheckout(items);
        await adminTransitionOrderToState(order.id, 'Modifying');
        return order;
    }

    function getOrderPaymentsTotalWithRefunds(_order: OrderWithModificationsFragment) {
        return _order.payments?.reduce((sum, p) => sum + p.amount - summate(p?.refunds, 'total'), 0) ?? 0;
    }
});

export const ORDER_WITH_MODIFICATION_FRAGMENT = gql`
    fragment OrderWithModifications on Order {
        id
        state
        subTotal
        subTotalWithTax
        shipping
        shippingWithTax
        total
        totalWithTax
        lines {
            id
            quantity
            orderPlacedQuantity
            linePrice
            linePriceWithTax
            unitPriceWithTax
            discountedLinePriceWithTax
            proratedLinePriceWithTax
            proratedUnitPriceWithTax
            discounts {
                description
                amountWithTax
            }
            productVariant {
                id
                name
            }
        }
        surcharges {
            id
            description
            sku
            price
            priceWithTax
            taxRate
        }
        payments {
            id
            transactionId
            state
            amount
            method
            metadata
            refunds {
                id
                state
                total
                paymentId
            }
        }
        modifications {
            id
            note
            priceChange
            isSettled
            lines {
                orderLineId
                quantity
            }
            surcharges {
                id
            }
            payment {
                id
                state
                amount
                method
            }
            refund {
                id
                state
                total
                paymentId
            }
        }
        promotions {
            id
            name
            couponCode
        }
        discounts {
            description
            adjustmentSource
            amount
            amountWithTax
        }
        shippingAddress {
            streetLine1
            city
            postalCode
            province
            countryCode
            country
        }
        billingAddress {
            streetLine1
            city
            postalCode
            province
            countryCode
            country
        }
    }
`;

export const GET_ORDER_WITH_MODIFICATIONS = gql`
    query GetOrderWithModifications($id: ID!) {
        order(id: $id) {
            ...OrderWithModifications
        }
    }
    ${ORDER_WITH_MODIFICATION_FRAGMENT}
`;

export const MODIFY_ORDER = gql`
    mutation ModifyOrder($input: ModifyOrderInput!) {
        modifyOrder(input: $input) {
            ...OrderWithModifications
            ... on ErrorResult {
                errorCode
                message
            }
        }
    }
    ${ORDER_WITH_MODIFICATION_FRAGMENT}
`;

export const ADD_MANUAL_PAYMENT = gql`
    mutation AddManualPayment($input: ManualPaymentInput!) {
        addManualPaymentToOrder(input: $input) {
            ...OrderWithModifications
            ... on ErrorResult {
                errorCode
                message
            }
        }
    }
    ${ORDER_WITH_MODIFICATION_FRAGMENT}
`;

// Note, we don't use the gql tag around these due to the customFields which
// would cause a codegen error.
const ADD_ITEM_TO_ORDER_WITH_CUSTOM_FIELDS = `
    mutation AddItemToOrder($productVariantId: ID!, $quantity: Int!, $customFields: OrderLineCustomFieldsInput) {
        addItemToOrder(productVariantId: $productVariantId, quantity: $quantity, customFields: $customFields) {
            ...on Order { id }
        }
    }
`;
const GET_ORDER_WITH_CUSTOM_FIELDS = `
    query GetOrderCustomFields($id: ID!) {
        order(id: $id) {
            customFields { points }
            lines { id, customFields { color } }
        }
    }
`;<|MERGE_RESOLUTION|>--- conflicted
+++ resolved
@@ -19,11 +19,8 @@
 
 import { initialData } from '../../../e2e-common/e2e-initial-data';
 import { testConfig, TEST_SETUP_TIMEOUT_MS } from '../../../e2e-common/test-config';
-<<<<<<< HEAD
 import { manualFulfillmentHandler } from '../src/config/fulfillment/manual-fulfillment-handler';
 import { orderFixedDiscount } from '../src/config/promotion/actions/order-fixed-discount-action';
-=======
->>>>>>> a0d001d3
 
 import {
     failsToSettlePaymentMethod,
@@ -1999,8 +1996,8 @@
             orderGuard.assertSuccess(result);
             expect(result!.state).toBe('ArrangingAdditionalPayment');
             const { addManualPaymentToOrder } = await adminClient.query<
-                AddManualPayment.Mutation,
-                AddManualPayment.Variables
+                Codegen.AddManualPaymentMutation,
+                Codegen.AddManualPaymentMutationVariables
             >(ADD_MANUAL_PAYMENT, {
                 input: {
                     orderId: orderId5,
