// tslint:disable
/** This file was generated by the graphql-errors-plugin, which is part of the "codegen" npm script. */

export type Scalars = {
  ID: string;
  String: string;
  Boolean: boolean;
  Int: number;
  Float: number;
  JSON: any;
  DateTime: any;
  Upload: any;
};

export class ErrorResult {
  readonly __typename: string;
  readonly errorCode: string;
message: Scalars['String'];
}

export class MimeTypeError extends ErrorResult {
  readonly __typename = 'MimeTypeError';
  readonly errorCode = 'MIME_TYPE_ERROR' as any;
  readonly message = 'MIME_TYPE_ERROR';
  constructor(
    public fileName: Scalars['String'],
    public mimeType: Scalars['String'],
  ) {
    super();
  }
}

export class LanguageNotAvailableError extends ErrorResult {
  readonly __typename = 'LanguageNotAvailableError';
  readonly errorCode = 'LANGUAGE_NOT_AVAILABLE_ERROR' as any;
  readonly message = 'LANGUAGE_NOT_AVAILABLE_ERROR';
  constructor(
    public languageCode: Scalars['String'],
  ) {
    super();
  }
}

export class ChannelDefaultLanguageError extends ErrorResult {
  readonly __typename = 'ChannelDefaultLanguageError';
  readonly errorCode = 'CHANNEL_DEFAULT_LANGUAGE_ERROR' as any;
  readonly message = 'CHANNEL_DEFAULT_LANGUAGE_ERROR';
  constructor(
    public language: Scalars['String'],
    public channelCode: Scalars['String'],
  ) {
    super();
  }
}

export class SettlePaymentError extends ErrorResult {
  readonly __typename = 'SettlePaymentError';
  readonly errorCode = 'SETTLE_PAYMENT_ERROR' as any;
  readonly message = 'SETTLE_PAYMENT_ERROR';
  constructor(
    public paymentErrorMessage: Scalars['String'],
  ) {
    super();
  }
}

export class EmptyOrderLineSelectionError extends ErrorResult {
  readonly __typename = 'EmptyOrderLineSelectionError';
  readonly errorCode = 'EMPTY_ORDER_LINE_SELECTION_ERROR' as any;
  readonly message = 'EMPTY_ORDER_LINE_SELECTION_ERROR';
  constructor(
  ) {
    super();
  }
}

export class ItemsAlreadyFulfilledError extends ErrorResult {
  readonly __typename = 'ItemsAlreadyFulfilledError';
  readonly errorCode = 'ITEMS_ALREADY_FULFILLED_ERROR' as any;
  readonly message = 'ITEMS_ALREADY_FULFILLED_ERROR';
  constructor(
  ) {
    super();
  }
}

export class InvalidFulfillmentHandlerError extends ErrorResult {
  readonly __typename = 'InvalidFulfillmentHandlerError';
  readonly errorCode = 'INVALID_FULFILLMENT_HANDLER_ERROR' as any;
  readonly message = 'INVALID_FULFILLMENT_HANDLER_ERROR';
  constructor(
  ) {
    super();
  }
}

export class CreateFulfillmentError extends ErrorResult {
  readonly __typename = 'CreateFulfillmentError';
  readonly errorCode = 'CREATE_FULFILLMENT_ERROR' as any;
  readonly message = 'CREATE_FULFILLMENT_ERROR';
  constructor(
    public fulfillmentHandlerError: Scalars['String'],
  ) {
    super();
  }
}

export class InsufficientStockOnHandError extends ErrorResult {
  readonly __typename = 'InsufficientStockOnHandError';
  readonly errorCode = 'INSUFFICIENT_STOCK_ON_HAND_ERROR' as any;
  readonly message = 'INSUFFICIENT_STOCK_ON_HAND_ERROR';
  constructor(
    public productVariantId: Scalars['ID'],
    public productVariantName: Scalars['String'],
    public stockOnHand: Scalars['Int'],
  ) {
    super();
  }
}

export class MultipleOrderError extends ErrorResult {
  readonly __typename = 'MultipleOrderError';
  readonly errorCode = 'MULTIPLE_ORDER_ERROR' as any;
  readonly message = 'MULTIPLE_ORDER_ERROR';
  constructor(
  ) {
    super();
  }
}

export class CancelActiveOrderError extends ErrorResult {
  readonly __typename = 'CancelActiveOrderError';
  readonly errorCode = 'CANCEL_ACTIVE_ORDER_ERROR' as any;
  readonly message = 'CANCEL_ACTIVE_ORDER_ERROR';
  constructor(
    public orderState: Scalars['String'],
  ) {
    super();
  }
}

export class PaymentOrderMismatchError extends ErrorResult {
  readonly __typename = 'PaymentOrderMismatchError';
  readonly errorCode = 'PAYMENT_ORDER_MISMATCH_ERROR' as any;
  readonly message = 'PAYMENT_ORDER_MISMATCH_ERROR';
  constructor(
  ) {
    super();
  }
}

export class RefundOrderStateError extends ErrorResult {
  readonly __typename = 'RefundOrderStateError';
  readonly errorCode = 'REFUND_ORDER_STATE_ERROR' as any;
  readonly message = 'REFUND_ORDER_STATE_ERROR';
  constructor(
    public orderState: Scalars['String'],
  ) {
    super();
  }
}

export class NothingToRefundError extends ErrorResult {
  readonly __typename = 'NothingToRefundError';
  readonly errorCode = 'NOTHING_TO_REFUND_ERROR' as any;
  readonly message = 'NOTHING_TO_REFUND_ERROR';
  constructor(
  ) {
    super();
  }
}

export class AlreadyRefundedError extends ErrorResult {
  readonly __typename = 'AlreadyRefundedError';
  readonly errorCode = 'ALREADY_REFUNDED_ERROR' as any;
  readonly message = 'ALREADY_REFUNDED_ERROR';
  constructor(
    public refundId: Scalars['ID'],
  ) {
    super();
  }
}

export class QuantityTooGreatError extends ErrorResult {
  readonly __typename = 'QuantityTooGreatError';
  readonly errorCode = 'QUANTITY_TOO_GREAT_ERROR' as any;
  readonly message = 'QUANTITY_TOO_GREAT_ERROR';
  constructor(
  ) {
    super();
  }
}

export class RefundStateTransitionError extends ErrorResult {
  readonly __typename = 'RefundStateTransitionError';
  readonly errorCode = 'REFUND_STATE_TRANSITION_ERROR' as any;
  readonly message = 'REFUND_STATE_TRANSITION_ERROR';
  constructor(
    public transitionError: Scalars['String'],
    public fromState: Scalars['String'],
    public toState: Scalars['String'],
  ) {
    super();
  }
}

export class PaymentStateTransitionError extends ErrorResult {
  readonly __typename = 'PaymentStateTransitionError';
  readonly errorCode = 'PAYMENT_STATE_TRANSITION_ERROR' as any;
  readonly message = 'PAYMENT_STATE_TRANSITION_ERROR';
  constructor(
    public transitionError: Scalars['String'],
    public fromState: Scalars['String'],
    public toState: Scalars['String'],
  ) {
    super();
  }
}

export class FulfillmentStateTransitionError extends ErrorResult {
  readonly __typename = 'FulfillmentStateTransitionError';
  readonly errorCode = 'FULFILLMENT_STATE_TRANSITION_ERROR' as any;
  readonly message = 'FULFILLMENT_STATE_TRANSITION_ERROR';
  constructor(
    public transitionError: Scalars['String'],
    public fromState: Scalars['String'],
    public toState: Scalars['String'],
  ) {
    super();
  }
}

export class OrderModificationStateError extends ErrorResult {
  readonly __typename = 'OrderModificationStateError';
  readonly errorCode = 'ORDER_MODIFICATION_STATE_ERROR' as any;
  readonly message = 'ORDER_MODIFICATION_STATE_ERROR';
  constructor(
  ) {
    super();
  }
}

export class NoChangesSpecifiedError extends ErrorResult {
  readonly __typename = 'NoChangesSpecifiedError';
  readonly errorCode = 'NO_CHANGES_SPECIFIED_ERROR' as any;
  readonly message = 'NO_CHANGES_SPECIFIED_ERROR';
  constructor(
  ) {
    super();
  }
}

export class PaymentMethodMissingError extends ErrorResult {
  readonly __typename = 'PaymentMethodMissingError';
  readonly errorCode = 'PAYMENT_METHOD_MISSING_ERROR' as any;
  readonly message = 'PAYMENT_METHOD_MISSING_ERROR';
  constructor(
  ) {
    super();
  }
}

export class RefundPaymentIdMissingError extends ErrorResult {
  readonly __typename = 'RefundPaymentIdMissingError';
  readonly errorCode = 'REFUND_PAYMENT_ID_MISSING_ERROR' as any;
  readonly message = 'REFUND_PAYMENT_ID_MISSING_ERROR';
  constructor(
  ) {
    super();
  }
}

export class ManualPaymentStateError extends ErrorResult {
  readonly __typename = 'ManualPaymentStateError';
  readonly errorCode = 'MANUAL_PAYMENT_STATE_ERROR' as any;
  readonly message = 'MANUAL_PAYMENT_STATE_ERROR';
  constructor(
  ) {
    super();
  }
}

export class ProductOptionInUseError extends ErrorResult {
  readonly __typename = 'ProductOptionInUseError';
  readonly errorCode = 'PRODUCT_OPTION_IN_USE_ERROR' as any;
  readonly message = 'PRODUCT_OPTION_IN_USE_ERROR';
  constructor(
    public optionGroupCode: Scalars['String'],
    public productVariantCount: Scalars['Int'],
  ) {
    super();
  }
}

export class MissingConditionsError extends ErrorResult {
  readonly __typename = 'MissingConditionsError';
  readonly errorCode = 'MISSING_CONDITIONS_ERROR' as any;
  readonly message = 'MISSING_CONDITIONS_ERROR';
  constructor(
  ) {
    super();
  }
}

export class NativeAuthStrategyError extends ErrorResult {
  readonly __typename = 'NativeAuthStrategyError';
  readonly errorCode = 'NATIVE_AUTH_STRATEGY_ERROR' as any;
  readonly message = 'NATIVE_AUTH_STRATEGY_ERROR';
  constructor(
  ) {
    super();
  }
}

export class InvalidCredentialsError extends ErrorResult {
  readonly __typename = 'InvalidCredentialsError';
  readonly errorCode = 'INVALID_CREDENTIALS_ERROR' as any;
  readonly message = 'INVALID_CREDENTIALS_ERROR';
  constructor(
    public authenticationError: Scalars['String'],
  ) {
    super();
  }
}

export class OrderStateTransitionError extends ErrorResult {
  readonly __typename = 'OrderStateTransitionError';
  readonly errorCode = 'ORDER_STATE_TRANSITION_ERROR' as any;
  readonly message = 'ORDER_STATE_TRANSITION_ERROR';
  constructor(
    public transitionError: Scalars['String'],
    public fromState: Scalars['String'],
    public toState: Scalars['String'],
  ) {
    super();
  }
}

export class EmailAddressConflictError extends ErrorResult {
  readonly __typename = 'EmailAddressConflictError';
  readonly errorCode = 'EMAIL_ADDRESS_CONFLICT_ERROR' as any;
  readonly message = 'EMAIL_ADDRESS_CONFLICT_ERROR';
  constructor(
  ) {
    super();
  }
}

export class OrderLimitError extends ErrorResult {
  readonly __typename = 'OrderLimitError';
  readonly errorCode = 'ORDER_LIMIT_ERROR' as any;
  readonly message = 'ORDER_LIMIT_ERROR';
  constructor(
    public maxItems: Scalars['Int'],
  ) {
    super();
  }
}

export class NegativeQuantityError extends ErrorResult {
  readonly __typename = 'NegativeQuantityError';
  readonly errorCode = 'NEGATIVE_QUANTITY_ERROR' as any;
  readonly message = 'NEGATIVE_QUANTITY_ERROR';
  constructor(
  ) {
    super();
  }
}

export class InsufficientStockError extends ErrorResult {
  readonly __typename = 'InsufficientStockError';
  readonly errorCode = 'INSUFFICIENT_STOCK_ERROR' as any;
  readonly message = 'INSUFFICIENT_STOCK_ERROR';
  constructor(
    public quantityAvailable: Scalars['Int'],
    public order: any,
  ) {
    super();
  }
}


const errorTypeNames = new Set(['MimeTypeError', 'LanguageNotAvailableError', 'ChannelDefaultLanguageError', 'SettlePaymentError', 'EmptyOrderLineSelectionError', 'ItemsAlreadyFulfilledError', 'InvalidFulfillmentHandlerError', 'CreateFulfillmentError', 'InsufficientStockOnHandError', 'MultipleOrderError', 'CancelActiveOrderError', 'PaymentOrderMismatchError', 'RefundOrderStateError', 'NothingToRefundError', 'AlreadyRefundedError', 'QuantityTooGreatError', 'RefundStateTransitionError', 'PaymentStateTransitionError', 'FulfillmentStateTransitionError', 'OrderModificationStateError', 'NoChangesSpecifiedError', 'PaymentMethodMissingError', 'RefundPaymentIdMissingError', 'ManualPaymentStateError', 'ProductOptionInUseError', 'MissingConditionsError', 'NativeAuthStrategyError', 'InvalidCredentialsError', 'OrderStateTransitionError', 'EmailAddressConflictError', 'OrderLimitError', 'NegativeQuantityError', 'InsufficientStockError']);
function isGraphQLError(input: any): input is import('@vendure/common/lib/generated-types').ErrorResult {
  return input instanceof ErrorResult || errorTypeNames.has(input.__typename);
}

export const adminErrorOperationTypeResolvers = {
  CreateAssetResult: {
    __resolveType(value: any) {
      return isGraphQLError(value) ? (value as any).__typename : 'Asset';
    },
  },
  NativeAuthenticationResult: {
    __resolveType(value: any) {
      return isGraphQLError(value) ? (value as any).__typename : 'CurrentUser';
    },
  },
  AuthenticationResult: {
    __resolveType(value: any) {
      return isGraphQLError(value) ? (value as any).__typename : 'CurrentUser';
    },
  },
  CreateChannelResult: {
    __resolveType(value: any) {
      return isGraphQLError(value) ? (value as any).__typename : 'Channel';
    },
  },
  UpdateChannelResult: {
    __resolveType(value: any) {
      return isGraphQLError(value) ? (value as any).__typename : 'Channel';
    },
  },
  CreateCustomerResult: {
    __resolveType(value: any) {
      return isGraphQLError(value) ? (value as any).__typename : 'Customer';
    },
  },
  UpdateCustomerResult: {
    __resolveType(value: any) {
      return isGraphQLError(value) ? (value as any).__typename : 'Customer';
    },
  },
  UpdateGlobalSettingsResult: {
    __resolveType(value: any) {
      return isGraphQLError(value) ? (value as any).__typename : 'GlobalSettings';
    },
  },
  SettlePaymentResult: {
    __resolveType(value: any) {
      return isGraphQLError(value) ? (value as any).__typename : 'Payment';
    },
  },
  AddFulfillmentToOrderResult: {
    __resolveType(value: any) {
      return isGraphQLError(value) ? (value as any).__typename : 'Fulfillment';
    },
  },
  CancelOrderResult: {
    __resolveType(value: any) {
      return isGraphQLError(value) ? (value as any).__typename : 'Order';
    },
  },
  RefundOrderResult: {
    __resolveType(value: any) {
      return isGraphQLError(value) ? (value as any).__typename : 'Refund';
    },
  },
  SettleRefundResult: {
    __resolveType(value: any) {
      return isGraphQLError(value) ? (value as any).__typename : 'Refund';
    },
  },
  TransitionOrderToStateResult: {
    __resolveType(value: any) {
      return isGraphQLError(value) ? (value as any).__typename : 'Order';
    },
  },
  TransitionFulfillmentToStateResult: {
    __resolveType(value: any) {
      return isGraphQLError(value) ? (value as any).__typename : 'Fulfillment';
    },
  },
<<<<<<< HEAD
  TransitionPaymentToStateResult: {
    __resolveType(value: any) {
      return isGraphQLError(value) ? (value as any).__typename : 'Payment';
=======
  ModifyOrderResult: {
    __resolveType(value: any) {
      return isGraphQLError(value) ? (value as any).__typename : 'Order';
    },
  },
  AddManualPaymentToOrderResult: {
    __resolveType(value: any) {
      return isGraphQLError(value) ? (value as any).__typename : 'Order';
>>>>>>> 7c6229a7
    },
  },
  RemoveOptionGroupFromProductResult: {
    __resolveType(value: any) {
      return isGraphQLError(value) ? (value as any).__typename : 'Product';
    },
  },
  CreatePromotionResult: {
    __resolveType(value: any) {
      return isGraphQLError(value) ? (value as any).__typename : 'Promotion';
    },
  },
  UpdatePromotionResult: {
    __resolveType(value: any) {
      return isGraphQLError(value) ? (value as any).__typename : 'Promotion';
    },
  },
};<|MERGE_RESOLUTION|>--- conflicted
+++ resolved
@@ -461,11 +461,6 @@
       return isGraphQLError(value) ? (value as any).__typename : 'Fulfillment';
     },
   },
-<<<<<<< HEAD
-  TransitionPaymentToStateResult: {
-    __resolveType(value: any) {
-      return isGraphQLError(value) ? (value as any).__typename : 'Payment';
-=======
   ModifyOrderResult: {
     __resolveType(value: any) {
       return isGraphQLError(value) ? (value as any).__typename : 'Order';
@@ -474,7 +469,6 @@
   AddManualPaymentToOrderResult: {
     __resolveType(value: any) {
       return isGraphQLError(value) ? (value as any).__typename : 'Order';
->>>>>>> 7c6229a7
     },
   },
   RemoveOptionGroupFromProductResult: {
