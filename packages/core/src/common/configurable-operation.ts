--- conflicted
+++ resolved
@@ -439,13 +439,8 @@
     if (isList) {
         try {
             return (JSON.parse(value) as string[]).map(v => coerceValueToType(v, type, false)) as any;
-<<<<<<< HEAD
         } catch (err: any) {
-            throw new InternalServerError(err.message);
-=======
-        } catch (err) {
             throw new InternalServerError(`Could not parse list value "${value}": ` + err.message);
->>>>>>> 024c1e33
         }
     }
     switch (type) {
