import { Injectable } from '@nestjs/common';
import {
    CreateCustomerGroupInput,
    CustomerGroupListOptions,
    CustomerListOptions,
    DeletionResponse,
    DeletionResult,
    HistoryEntryType,
    MutationAddCustomersToGroupArgs,
    MutationRemoveCustomersFromGroupArgs,
    UpdateCustomerGroupInput,
} from '@vendure/common/lib/generated-types';
import { ID, PaginatedList } from '@vendure/common/lib/shared-types';

import { RequestContext } from '../../api/common/request-context';
import { UserInputError } from '../../common/error/errors';
import { assertFound, idsAreEqual } from '../../common/utils';
import { CustomerGroup } from '../../entity/customer-group/customer-group.entity';
import { Customer } from '../../entity/customer/customer.entity';
import { ListQueryBuilder } from '../helpers/list-query-builder/list-query-builder';
import { patchEntity } from '../helpers/utils/patch-entity';
import { TransactionalConnection } from '../transaction/transactional-connection';

import { HistoryService } from './history.service';

@Injectable()
export class CustomerGroupService {
    constructor(
        private connection: TransactionalConnection,
        private listQueryBuilder: ListQueryBuilder,
        private historyService: HistoryService,
    ) {}

    findAll(ctx: RequestContext, options?: CustomerGroupListOptions): Promise<PaginatedList<CustomerGroup>> {
        return this.listQueryBuilder
            .build(CustomerGroup, options, { ctx })
            .getManyAndCount()
            .then(([items, totalItems]) => ({ items, totalItems }));
    }

    findOne(ctx: RequestContext, customerGroupId: ID): Promise<CustomerGroup | undefined> {
        return this.connection.getRepository(ctx, CustomerGroup).findOne(customerGroupId);
    }

    getGroupCustomers(
        ctx: RequestContext,
        customerGroupId: ID,
        options?: CustomerListOptions,
    ): Promise<PaginatedList<Customer>> {
        return this.listQueryBuilder
            .build(Customer, options, { ctx })
            .leftJoin('customer.groups', 'group')
            .leftJoin('customer.channels', 'channel')
            .andWhere('group.id = :groupId', { groupId: customerGroupId })
            .andWhere('channel.id =:channelId', { channelId: ctx.channelId })
            .getManyAndCount()
            .then(([items, totalItems]) => ({ items, totalItems }));
    }

    async create(ctx: RequestContext, input: CreateCustomerGroupInput): Promise<CustomerGroup> {
        const customerGroup = new CustomerGroup(input);

        const newCustomerGroup = await this.connection.getRepository(ctx, CustomerGroup).save(customerGroup);
        if (input.customerIds) {
            const customers = await this.getCustomersFromIds(ctx, input.customerIds);
            for (const customer of customers) {
                customer.groups = [...(customer.groups || []), newCustomerGroup];
                await this.historyService.createHistoryEntryForCustomer({
                    ctx,
                    customerId: customer.id,
                    type: HistoryEntryType.CUSTOMER_ADDED_TO_GROUP,
                    data: {
                        groupName: customerGroup.name,
                    },
                });
            }
            await this.connection.getRepository(ctx, Customer).save(customers);
        }
        return assertFound(this.findOne(ctx, newCustomerGroup.id));
    }

    async update(ctx: RequestContext, input: UpdateCustomerGroupInput): Promise<CustomerGroup> {
        const customerGroup = await this.connection.getEntityOrThrow(ctx, CustomerGroup, input.id);
        const updatedCustomerGroup = patchEntity(customerGroup, input);
        await this.connection.getRepository(ctx, CustomerGroup).save(updatedCustomerGroup, { reload: false });
        return assertFound(this.findOne(ctx, customerGroup.id));
    }

    async delete(ctx: RequestContext, id: ID): Promise<DeletionResponse> {
        const group = await this.connection.getEntityOrThrow(ctx, CustomerGroup, id);
        try {
            await this.connection.getRepository(ctx, CustomerGroup).remove(group);
            return {
                result: DeletionResult.DELETED,
            };
        } catch (e) {
            return {
                result: DeletionResult.NOT_DELETED,
                message: e.message,
            };
        }
    }

    async addCustomersToGroup(
        ctx: RequestContext,
        input: MutationAddCustomersToGroupArgs,
    ): Promise<CustomerGroup> {
        const customers = await this.getCustomersFromIds(ctx, input.customerIds);
<<<<<<< HEAD
        const group = await this.connection.getEntityOrThrow(ctx, CustomerGroup, input.customerGroupId);
=======
        const group = await getEntityOrThrow(this.connection, CustomerGroup, input.customerGroupId);
>>>>>>> 89e84be3
        for (const customer of customers) {
            if (!customer.groups.map(g => g.id).includes(input.customerGroupId)) {
                customer.groups.push(group);
                await this.historyService.createHistoryEntryForCustomer({
                    ctx,
                    customerId: customer.id,
                    type: HistoryEntryType.CUSTOMER_ADDED_TO_GROUP,
                    data: {
                        groupName: group.name,
                    },
                });
            }
        }

        await this.connection.getRepository(ctx, Customer).save(customers, { reload: false });
        return assertFound(this.findOne(ctx, group.id));
    }

    async removeCustomersFromGroup(
        ctx: RequestContext,
        input: MutationRemoveCustomersFromGroupArgs,
    ): Promise<CustomerGroup> {
        const customers = await this.getCustomersFromIds(ctx, input.customerIds);
<<<<<<< HEAD
        const group = await this.connection.getEntityOrThrow(ctx, CustomerGroup, input.customerGroupId);
=======
        const group = await getEntityOrThrow(this.connection, CustomerGroup, input.customerGroupId);
>>>>>>> 89e84be3
        for (const customer of customers) {
            if (!customer.groups.map(g => g.id).includes(input.customerGroupId)) {
                throw new UserInputError('error.customer-does-not-belong-to-customer-group');
            }
            customer.groups = customer.groups.filter(g => !idsAreEqual(g.id, group.id));
            await this.historyService.createHistoryEntryForCustomer({
                ctx,
                customerId: customer.id,
                type: HistoryEntryType.CUSTOMER_REMOVED_FROM_GROUP,
                data: {
                    groupName: group.name,
                },
            });
        }
        await this.connection.getRepository(ctx, Customer).save(customers, { reload: false });
        return assertFound(this.findOne(ctx, group.id));
    }

<<<<<<< HEAD
    private getCustomersFromIds(ctx: RequestContext, ids: ID[]): Promise<Customer[]> {
        return this.connection
            .getRepository(ctx, Customer)
            .findByIds(ids, { where: { deletedAt: null }, relations: ['groups'] });
=======
    private getCustomersFromIds(ctx: RequestContext, ids: ID[]): Promise<Customer[]> | Customer[] {
        if (ids.length === 0) {
            return new Array<Customer>();
        } // TypeORM throws error when list is empty
        return this.connection
            .getRepository(Customer)
            .createQueryBuilder('customer')
            .leftJoin('customer.channels', 'channel')
            .leftJoinAndSelect('customer.groups', 'group')
            .where('customer.id IN (:...customerIds)', { customerIds: ids })
            .andWhere('channel.id = :channelId', { channelId: ctx.channelId })
            .andWhere('customer.deletedAt is null')
            .getMany();
>>>>>>> 89e84be3
    }
}<|MERGE_RESOLUTION|>--- conflicted
+++ resolved
@@ -106,11 +106,7 @@
         input: MutationAddCustomersToGroupArgs,
     ): Promise<CustomerGroup> {
         const customers = await this.getCustomersFromIds(ctx, input.customerIds);
-<<<<<<< HEAD
         const group = await this.connection.getEntityOrThrow(ctx, CustomerGroup, input.customerGroupId);
-=======
-        const group = await getEntityOrThrow(this.connection, CustomerGroup, input.customerGroupId);
->>>>>>> 89e84be3
         for (const customer of customers) {
             if (!customer.groups.map(g => g.id).includes(input.customerGroupId)) {
                 customer.groups.push(group);
@@ -134,11 +130,7 @@
         input: MutationRemoveCustomersFromGroupArgs,
     ): Promise<CustomerGroup> {
         const customers = await this.getCustomersFromIds(ctx, input.customerIds);
-<<<<<<< HEAD
         const group = await this.connection.getEntityOrThrow(ctx, CustomerGroup, input.customerGroupId);
-=======
-        const group = await getEntityOrThrow(this.connection, CustomerGroup, input.customerGroupId);
->>>>>>> 89e84be3
         for (const customer of customers) {
             if (!customer.groups.map(g => g.id).includes(input.customerGroupId)) {
                 throw new UserInputError('error.customer-does-not-belong-to-customer-group');
@@ -157,18 +149,12 @@
         return assertFound(this.findOne(ctx, group.id));
     }
 
-<<<<<<< HEAD
-    private getCustomersFromIds(ctx: RequestContext, ids: ID[]): Promise<Customer[]> {
-        return this.connection
-            .getRepository(ctx, Customer)
-            .findByIds(ids, { where: { deletedAt: null }, relations: ['groups'] });
-=======
     private getCustomersFromIds(ctx: RequestContext, ids: ID[]): Promise<Customer[]> | Customer[] {
         if (ids.length === 0) {
             return new Array<Customer>();
         } // TypeORM throws error when list is empty
         return this.connection
-            .getRepository(Customer)
+            .getRepository(ctx, Customer)
             .createQueryBuilder('customer')
             .leftJoin('customer.channels', 'channel')
             .leftJoinAndSelect('customer.groups', 'group')
@@ -176,6 +162,5 @@
             .andWhere('channel.id = :channelId', { channelId: ctx.channelId })
             .andWhere('customer.deletedAt is null')
             .getMany();
->>>>>>> 89e84be3
     }
 }