--- conflicted
+++ resolved
@@ -229,8 +229,8 @@
     }
 
     private getRoleByCode(ctx: RequestContext | undefined, code: string) {
-        const repository = ctx 
-            ? this.connection.getRepository(ctx, Role) 
+        const repository = ctx
+            ? this.connection.getRepository(ctx, Role)
             : this.connection.rawConnection.getRepository(Role);
 
         return repository.findOne({
@@ -246,13 +246,8 @@
         try {
             const superAdminRole = await this.getSuperAdminRole();
             superAdminRole.permissions = assignablePermissions;
-<<<<<<< HEAD
-            await this.connection.getRepository(Role).save(superAdminRole, { reload: false });
+            await this.connection.rawConnection.getRepository(Role).save(superAdminRole, { reload: false });
         } catch (err: any) {
-=======
-            await this.connection.rawConnection.getRepository(Role).save(superAdminRole, { reload: false });
-        } catch (err) {
->>>>>>> 74551468
             const defaultChannel = await this.channelService.getDefaultChannel();
             await this.createRoleForChannels(
                 RequestContext.empty(),
