--- conflicted
+++ resolved
@@ -231,17 +231,12 @@
             },
             relations: ['channels'],
         });
-<<<<<<< HEAD
-        if (!promotion || promotion.couponCode !== couponCode) {
-            return new CouponCodeInvalidError({ couponCode });
-=======
         if (
             !promotion ||
             promotion.couponCode !== couponCode ||
             !promotion.channels.find(c => idsAreEqual(c.id, ctx.channelId))
         ) {
-            return new CouponCodeInvalidError(couponCode);
->>>>>>> fc9a2e50
+            return new CouponCodeInvalidError({ couponCode });
         }
         if (promotion.endsAt && +promotion.endsAt < +new Date()) {
             return new CouponCodeExpiredError({ couponCode });
