import { Injectable } from '@nestjs/common';
import { ConfigurableOperationInput, LanguageCode } from '@vendure/common/lib/generated-types';
import { normalizeString } from '@vendure/common/lib/normalize-string';
import { notNullOrUndefined } from '@vendure/common/lib/shared-utils';

import { RequestContext } from '../../../api/common/request-context';
import { defaultShippingCalculator, defaultShippingEligibilityChecker, Logger } from '../../../config';
import { manualFulfillmentHandler } from '../../../config/fulfillment/manual-fulfillment-handler';
import { Channel, Collection, FacetValue, TaxCategory } from '../../../entity';
import {
    CollectionService,
    FacetValueService,
    PaymentMethodService,
    RoleService,
    ShippingMethodService,
} from '../../../service';
import { ChannelService } from '../../../service/services/channel.service';
import { CountryService } from '../../../service/services/country.service';
import { SearchService } from '../../../service/services/search.service';
import { TaxCategoryService } from '../../../service/services/tax-category.service';
import { TaxRateService } from '../../../service/services/tax-rate.service';
import { ZoneService } from '../../../service/services/zone.service';
import {
    CollectionFilterDefinition,
    CountryDefinition,
    InitialData,
    RoleDefinition,
    ZoneMap,
} from '../../types';
import { AssetImporter } from '../asset-importer/asset-importer';

/**
 * @description
 * Responsible for populating the database with {@link InitialData}, i.e. non-product data such as countries, tax rates,
 * shipping methods, payment methods & roles.
 *
 * @docsCategory import-export
 */
@Injectable()
export class Populator {
    /** @internal */
    constructor(
        private countryService: CountryService,
        private zoneService: ZoneService,
        private channelService: ChannelService,
        private taxRateService: TaxRateService,
        private taxCategoryService: TaxCategoryService,
        private shippingMethodService: ShippingMethodService,
        private paymentMethodService: PaymentMethodService,
        private collectionService: CollectionService,
        private facetValueService: FacetValueService,
        private searchService: SearchService,
        private assetImporter: AssetImporter,
        private roleService: RoleService,
    ) {}

    /**
     * @description
     * Should be run *before* populating the products, so that there are TaxRates by which
     * product prices can be set. If the `channel` argument is set, then any {@link ChannelAware}
     * entities will be assigned to that Channel.
     */
    async populateInitialData(data: InitialData, channel?: Channel) {
        const ctx = await this.createRequestContext(data, channel);
        let zoneMap: ZoneMap;
        try {
            zoneMap = await this.populateCountries(ctx, data.countries);
        } catch (e: any) {
            Logger.error(`Could not populate countries`);
            Logger.error(e, 'populator', e.stack);
            throw e;
        }
        try {
            await this.populateTaxRates(ctx, data.taxRates, zoneMap);
        } catch (e: any) {
            Logger.error(`Could not populate tax rates`);
            Logger.error(e, 'populator', e.stack);
        }
        try {
            await this.populateShippingMethods(ctx, data.shippingMethods);
        } catch (e: any) {
            Logger.error(`Could not populate shipping methods`);
            Logger.error(e, 'populator', e.stack);
        }
        try {
            await this.populatePaymentMethods(ctx, data.paymentMethods);
        } catch (e: any) {
            Logger.error(`Could not populate payment methods`);
            Logger.error(e, 'populator', e.stack);
        }
        try {
<<<<<<< HEAD
            await this.setChannelDefaults(zoneMap, data, channel);
        } catch (e: any) {
=======
            await this.setChannelDefaults(zoneMap, data, ctx.channel);
        } catch (e) {
>>>>>>> 03b9fe15
            Logger.error(`Could not set channel defaults`);
            Logger.error(e, 'populator', e.stack);
        }
        try {
            await this.populateRoles(ctx, data.roles);
        } catch (e: any) {
            Logger.error(`Could not populate roles`);
            Logger.error(e, 'populator', e.stack);
        }
    }

    /**
     * @description
     * Should be run *after* the products have been populated, otherwise the expected FacetValues will not
     * yet exist.
     */
    async populateCollections(data: InitialData, channel?: Channel) {
        const ctx = await this.createRequestContext(data, channel);

        const allFacetValues = await this.facetValueService.findAll(ctx.languageCode);
        const collectionMap = new Map<string, Collection>();
        for (const collectionDef of data.collections) {
            const parent = collectionDef.parentName && collectionMap.get(collectionDef.parentName);
            const parentId = parent ? parent.id.toString() : undefined;
            const { assets } = await this.assetImporter.getAssets(collectionDef.assetPaths || []);
            let filters: ConfigurableOperationInput[] = [];
            try {
                filters = (collectionDef.filters || []).map(filter =>
                    this.processFilterDefinition(filter, allFacetValues),
                );
            } catch (e: any) {
                // tslint:disable-next-line:no-console
                console.log(e);
            }
            const collection = await this.collectionService.create(ctx, {
                translations: [
                    {
                        languageCode: ctx.languageCode,
                        name: collectionDef.name,
                        description: collectionDef.description || '',
                        slug: collectionDef.slug ?? collectionDef.name,
                    },
                ],
                isPrivate: collectionDef.private || false,
                parentId,
                assetIds: assets.map(a => a.id.toString()),
                featuredAssetId: assets.length ? assets[0].id.toString() : undefined,
                filters,
            });
            collectionMap.set(collectionDef.name, collection);
        }
        // Wait for the created collection operations to complete before running
        // the reindex of the search index.
        await new Promise(resolve => setTimeout(resolve, 50));
        await this.searchService.reindex(ctx);
    }

    private processFilterDefinition(
        filter: CollectionFilterDefinition,
        allFacetValues: FacetValue[],
    ): ConfigurableOperationInput {
        switch (filter.code) {
            case 'facet-value-filter':
                const facetValueIds = filter.args.facetValueNames
                    .map(name =>
                        allFacetValues.find(fv => {
                            let facetName;
                            let valueName = name;
                            if (name.includes(':')) {
                                [facetName, valueName] = name.split(':');
                                return (
                                    (fv.name === valueName || fv.code === valueName) &&
                                    (fv.facet.name === facetName || fv.facet.code === facetName)
                                );
                            } else {
                                return fv.name === valueName || fv.code === valueName;
                            }
                        }),
                    )
                    .filter(notNullOrUndefined)
                    .map(fv => fv.id);
                return {
                    code: filter.code,
                    arguments: [
                        {
                            name: 'facetValueIds',
                            value: JSON.stringify(facetValueIds),
                        },
                        {
                            name: 'containsAny',
                            value: filter.args.containsAny.toString(),
                        },
                    ],
                };
            default:
                throw new Error(`Filter with code "${filter.code}" is not recognized.`);
        }
    }

    private async createRequestContext(data: InitialData, channel?: Channel) {
        const ctx = new RequestContext({
            apiType: 'admin',
            isAuthorized: true,
            authorizedAsOwnerOnly: false,
            channel: channel ?? (await this.channelService.getDefaultChannel()),
            languageCode: data.defaultLanguage,
        });
        return ctx;
    }

    private async setChannelDefaults(zoneMap: ZoneMap, data: InitialData, channel: Channel) {
        const defaultZone = zoneMap.get(data.defaultZone);
        if (!defaultZone) {
            throw new Error(
                `The defaultZone (${data.defaultZone}) did not match any existing or created zone names`,
            );
        }
        const defaultZoneId = defaultZone.entity.id;
        await this.channelService.update(RequestContext.empty(), {
            id: channel.id,
            defaultTaxZoneId: defaultZoneId,
            defaultShippingZoneId: defaultZoneId,
        });
    }

    private async populateCountries(ctx: RequestContext, countries: CountryDefinition[]): Promise<ZoneMap> {
        const zoneMap: ZoneMap = new Map();
        const existingZones = await this.zoneService.findAll(ctx);
        for (const zone of existingZones) {
            zoneMap.set(zone.name, { entity: zone, members: zone.members.map(m => m.id) });
        }
        for (const { name, code, zone } of countries) {
            const countryEntity = await this.countryService.create(ctx, {
                code,
                enabled: true,
                translations: [{ languageCode: ctx.languageCode, name }],
            });

            let zoneItem = zoneMap.get(zone);
            if (!zoneItem) {
                const zoneEntity = await this.zoneService.create(ctx, { name: zone });
                zoneItem = { entity: zoneEntity, members: [] };
                zoneMap.set(zone, zoneItem);
            }
            if (!zoneItem.members.includes(countryEntity.id)) {
                zoneItem.members.push(countryEntity.id);
            }
        }

        // add the countries to the respective zones
        for (const zoneItem of zoneMap.values()) {
            await this.zoneService.addMembersToZone(ctx, {
                zoneId: zoneItem.entity.id,
                memberIds: zoneItem.members,
            });
        }

        return zoneMap;
    }

    private async populateTaxRates(
        ctx: RequestContext,
        taxRates: Array<{ name: string; percentage: number }>,
        zoneMap: ZoneMap,
    ) {
        const taxCategories: TaxCategory[] = [];

        for (const taxRate of taxRates) {
            const category = await this.taxCategoryService.create(ctx, { name: taxRate.name });

            for (const { entity } of zoneMap.values()) {
                await this.taxRateService.create(ctx, {
                    zoneId: entity.id,
                    value: taxRate.percentage,
                    categoryId: category.id,
                    name: `${taxRate.name} ${entity.name}`,
                    enabled: true,
                });
            }
        }
    }

    private async populateShippingMethods(
        ctx: RequestContext,
        shippingMethods: Array<{ name: string; price: number }>,
    ) {
        for (const method of shippingMethods) {
            await this.shippingMethodService.create(ctx, {
                fulfillmentHandler: manualFulfillmentHandler.code,
                checker: {
                    code: defaultShippingEligibilityChecker.code,
                    arguments: [{ name: 'orderMinimum', value: '0' }],
                },
                calculator: {
                    code: defaultShippingCalculator.code,
                    arguments: [
                        { name: 'rate', value: method.price.toString() },
                        { name: 'taxRate', value: '0' },
                        { name: 'includesTax', value: 'auto' },
                    ],
                },
                code: normalizeString(method.name, '-'),
                translations: [{ languageCode: ctx.languageCode, name: method.name, description: '' }],
            });
        }
    }

    private async populatePaymentMethods(ctx: RequestContext, paymentMethods: InitialData['paymentMethods']) {
        for (const method of paymentMethods) {
            await this.paymentMethodService.create(ctx, {
                name: method.name,
                code: normalizeString(method.name, '-'),
                description: '',
                enabled: true,
                handler: method.handler,
            });
        }
    }

    private async populateRoles(ctx: RequestContext, roles?: RoleDefinition[]) {
        if (!roles) {
            return;
        }
        for (const roleDef of roles) {
            await this.roleService.create(ctx, roleDef);
        }
    }
}<|MERGE_RESOLUTION|>--- conflicted
+++ resolved
@@ -89,13 +89,8 @@
             Logger.error(e, 'populator', e.stack);
         }
         try {
-<<<<<<< HEAD
-            await this.setChannelDefaults(zoneMap, data, channel);
-        } catch (e: any) {
-=======
             await this.setChannelDefaults(zoneMap, data, ctx.channel);
-        } catch (e) {
->>>>>>> 03b9fe15
+        } catch (e: any) {
             Logger.error(`Could not set channel defaults`);
             Logger.error(e, 'populator', e.stack);
         }
