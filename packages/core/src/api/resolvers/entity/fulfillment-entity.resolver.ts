import { Parent, ResolveField, Resolver } from '@nestjs/graphql';

import { Fulfillment } from '../../../entity/fulfillment/fulfillment.entity';
<<<<<<< HEAD
import { OrderService } from '../../../service/services/order.service';
import { RequestContext } from '../../common/request-context';
import { Ctx } from '../../decorators/request-context.decorator';
=======
import { FulfillmentService } from '../../../service/services/fulfillment.service';
>>>>>>> 89e84be3

@Resolver('Fulfillment')
export class FulfillmentEntityResolver {
    constructor(private fulfillmentService: FulfillmentService) {}

    @ResolveField()
<<<<<<< HEAD
    async orderItems(@Ctx() ctx: RequestContext, @Parent() fulfillment: Fulfillment) {
        return this.orderService.getFulfillmentOrderItems(ctx, fulfillment.id);
=======
    async orderItems(@Parent() fulfillment: Fulfillment) {
        return this.fulfillmentService.getOrderItemsByFulfillmentId(fulfillment.id);
    }
}
@Resolver('Fulfillment')
export class FulfillmentAdminEntityResolver {
    constructor(private fulfillmentService: FulfillmentService) {}

    @ResolveField()
    async nextStates(@Parent() fulfillment: Fulfillment) {
        return this.fulfillmentService.getNextStates(fulfillment);
>>>>>>> 89e84be3
    }
}<|MERGE_RESOLUTION|>--- conflicted
+++ resolved
@@ -1,27 +1,20 @@
 import { Parent, ResolveField, Resolver } from '@nestjs/graphql';
 
 import { Fulfillment } from '../../../entity/fulfillment/fulfillment.entity';
-<<<<<<< HEAD
-import { OrderService } from '../../../service/services/order.service';
+import { FulfillmentService } from '../../../service/services/fulfillment.service';
 import { RequestContext } from '../../common/request-context';
 import { Ctx } from '../../decorators/request-context.decorator';
-=======
-import { FulfillmentService } from '../../../service/services/fulfillment.service';
->>>>>>> 89e84be3
 
 @Resolver('Fulfillment')
 export class FulfillmentEntityResolver {
     constructor(private fulfillmentService: FulfillmentService) {}
 
     @ResolveField()
-<<<<<<< HEAD
     async orderItems(@Ctx() ctx: RequestContext, @Parent() fulfillment: Fulfillment) {
-        return this.orderService.getFulfillmentOrderItems(ctx, fulfillment.id);
-=======
-    async orderItems(@Parent() fulfillment: Fulfillment) {
-        return this.fulfillmentService.getOrderItemsByFulfillmentId(fulfillment.id);
+        return this.fulfillmentService.getOrderItemsByFulfillmentId(ctx, fulfillment.id);
     }
 }
+
 @Resolver('Fulfillment')
 export class FulfillmentAdminEntityResolver {
     constructor(private fulfillmentService: FulfillmentService) {}
@@ -29,6 +22,5 @@
     @ResolveField()
     async nextStates(@Parent() fulfillment: Fulfillment) {
         return this.fulfillmentService.getNextStates(fulfillment);
->>>>>>> 89e84be3
     }
 }