import { vendureDashboardPlugin } from './vite/vite-plugin-vendure-dashboard.js';
import path from 'path';
import { pathToFileURL } from 'url';
import { loadEnv } from 'vite';
import { defineConfig } from 'vitest/config';

/**
 * This config is used for local development
 */
export default ({ mode }: { mode: string }) => {
    process.env = { ...process.env, ...loadEnv(mode, process.cwd()) };

<<<<<<< HEAD
    const adminApiHost = process.env.VITE_ADMIN_API_HOST || 'http://localhost';
    const adminApiPort = process.env.VITE_ADMIN_API_PORT ? +process.env.VITE_ADMIN_API_PORT : '3000';
=======
    const adminApiHost = process.env.VITE_ADMIN_API_HOST || 'http://localhost:3000';
    const adminApiPort = process.env.VITE_ADMIN_API_PORT ? +process.env.VITE_ADMIN_API_PORT : 'auto';
>>>>>>> 8763eb73

    process.env.IS_LOCAL_DEV = adminApiHost.includes('localhost') ? 'true' : 'false';

    console.log('Admin API Connection Info', {
        adminApiHost,
        adminApiPort,
        isLocalDev: process.env.IS_LOCAL_DEV,
    });

    return defineConfig({
        test: {
            globals: true,
            environment: 'jsdom',
        },
        plugins: [
            vendureDashboardPlugin({
                vendureConfigPath: pathToFileURL('../dev-server/dev-config.ts'),
                adminUiConfig: { apiHost: adminApiHost, apiPort: adminApiPort },
                // gqlTadaOutputPath: path.resolve(__dirname, './graphql/'),
                tempCompilationDir: path.resolve(__dirname, './.temp'),
            }) as any,
        ],
    });
};<|MERGE_RESOLUTION|>--- conflicted
+++ resolved
@@ -10,13 +10,8 @@
 export default ({ mode }: { mode: string }) => {
     process.env = { ...process.env, ...loadEnv(mode, process.cwd()) };
 
-<<<<<<< HEAD
-    const adminApiHost = process.env.VITE_ADMIN_API_HOST || 'http://localhost';
-    const adminApiPort = process.env.VITE_ADMIN_API_PORT ? +process.env.VITE_ADMIN_API_PORT : '3000';
-=======
     const adminApiHost = process.env.VITE_ADMIN_API_HOST || 'http://localhost:3000';
     const adminApiPort = process.env.VITE_ADMIN_API_PORT ? +process.env.VITE_ADMIN_API_PORT : 'auto';
->>>>>>> 8763eb73
 
     process.env.IS_LOCAL_DEV = adminApiHost.includes('localhost') ? 'true' : 'false';
 
@@ -33,7 +28,7 @@
         },
         plugins: [
             vendureDashboardPlugin({
-                vendureConfigPath: pathToFileURL('../dev-server/dev-config.ts'),
+                vendureConfigPath: pathToFileURL('./sample-vendure-config.ts'),
                 adminUiConfig: { apiHost: adminApiHost, apiPort: adminApiPort },
                 // gqlTadaOutputPath: path.resolve(__dirname, './graphql/'),
                 tempCompilationDir: path.resolve(__dirname, './.temp'),
