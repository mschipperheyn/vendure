--- conflicted
+++ resolved
@@ -1,10 +1,6 @@
 {
   "name": "@vendure/job-queue-plugin",
-<<<<<<< HEAD
   "version": "2.0.0-next.5",
-=======
-  "version": "1.6.0",
->>>>>>> e981f7e0
   "license": "MIT",
   "main": "package/index.js",
   "types": "package/index.d.ts",
@@ -27,18 +23,11 @@
   },
   "devDependencies": {
     "@google-cloud/pubsub": "^2.8.0",
-<<<<<<< HEAD
     "@types/ioredis": "^4.28.8",
     "@vendure/common": "^2.0.0-next.5",
     "@vendure/core": "^2.0.0-next.5",
     "bullmq": "^1.74.3",
-=======
-    "@types/redis": "^2.8.28",
-    "@vendure/common": "^1.6.0",
-    "@vendure/core": "^1.6.0",
-    "bullmq": "^1.40.1",
     "redis": "^3.0.2",
->>>>>>> e981f7e0
     "rimraf": "^3.0.2",
     "typescript": "4.5.5"
   }
