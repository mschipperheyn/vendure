/* tslint:disable:no-console */
import chalk from 'chalk';
import { execSync } from 'child_process';
import spawn from 'cross-spawn';
import fs from 'fs-extra';
import path from 'path';
import semver from 'semver';

import { SERVER_PORT, TYPESCRIPT_VERSION } from './constants';
import { CliLogLevel, DbType } from './types';

/**
 * If project only contains files generated by GH, it’s safe.
 * Also, if project contains remnant error logs from a previous
 * installation, lets remove them now.
 * We also special case IJ-based products .idea because it integrates with CRA:
 * https://github.com/facebook/create-react-app/pull/368#issuecomment-243446094
 */
export function isSafeToCreateProjectIn(root: string, name: string) {
    // These files should be allowed to remain on a failed install,
    // but then silently removed during the next create.
    const errorLogFilePatterns = ['npm-debug.log', 'yarn-error.log', 'yarn-debug.log'];
    const validFiles = [
        '.DS_Store',
        'Thumbs.db',
        '.git',
        '.gitignore',
        '.idea',
        'README.md',
        'LICENSE',
        '.hg',
        '.hgignore',
        '.hgcheck',
        '.npmignore',
        'mkdocs.yml',
        'docs',
        '.travis.yml',
        '.gitlab-ci.yml',
        '.gitattributes',
        'migration.ts',
        'node_modules',
        'package.json',
        'package-lock.json',
        'src',
        'static',
        'tsconfig.json',
        'yarn.lock',
    ];
    console.log();

    const conflicts = fs
        .readdirSync(root)
        .filter(file => !validFiles.includes(file))
        // IntelliJ IDEA creates module files before CRA is launched
        .filter(file => !/\.iml$/.test(file))
        // Don't treat log files from previous installation as conflicts
        .filter(file => !errorLogFilePatterns.some(pattern => file.indexOf(pattern) === 0));

    if (conflicts.length > 0) {
        console.log(`The directory ${chalk.green(name)} contains files that could conflict:`);
        console.log();
        for (const file of conflicts) {
            console.log(`  ${file}`);
        }
        console.log();
        console.log('Either try using a new directory name, or remove the files listed above.');

        return false;
    }

    // Remove any remnant files from a previous installation
    const currentFiles = fs.readdirSync(path.join(root));
    currentFiles.forEach(file => {
        errorLogFilePatterns.forEach(errorLogFilePattern => {
            // This will catch `(npm-debug|yarn-error|yarn-debug).log*` files
            if (file.indexOf(errorLogFilePattern) === 0) {
                fs.removeSync(path.join(root, file));
            }
        });
    });
    return true;
}

export function scaffoldAlreadyExists(root: string, name: string): boolean {
    const scaffoldFiles = ['migration.ts', 'package.json', 'tsconfig.json', 'README.md'];
    const files = fs.readdirSync(root);
    return scaffoldFiles.every(scaffoldFile => files.includes(scaffoldFile));
}

export function checkNodeVersion(requiredVersion: string) {
    if (!semver.satisfies(process.version, requiredVersion)) {
        console.error(
            chalk.red(
                'You are running Node %s.\n' +
                    'Vendure requires Node %s or higher. \n' +
                    'Please update your version of Node.',
            ),
            process.version,
            requiredVersion,
        );
        process.exit(1);
    }
}

export function shouldUseYarn() {
    try {
        execSync('yarnpkg --version', { stdio: 'ignore' });
        return true;
    } catch (e: any) {
        return false;
    }
}

export function checkThatNpmCanReadCwd() {
    const cwd = process.cwd();
    let childOutput = null;
    try {
        // Note: intentionally using spawn over exec since
        // the problem doesn't reproduce otherwise.
        // `npm config list` is the only reliable way I could find
        // to reproduce the wrong path. Just printing process.cwd()
        // in a Node process was not enough.
        childOutput = spawn.sync('npm', ['config', 'list']).output.join('');
    } catch (err: any) {
        // Something went wrong spawning node.
        // Not great, but it means we can't do this check.
        // We might fail later on, but let's continue.
        return true;
    }
    if (typeof childOutput !== 'string') {
        return true;
    }
    const lines = childOutput.split('\n');
    // `npm config list` output includes the following line:
    // "; cwd = C:\path\to\current\dir" (unquoted)
    // I couldn't find an easier way to get it.
    const prefix = '; cwd = ';
    const line = lines.find(l => l.indexOf(prefix) === 0);
    if (typeof line !== 'string') {
        // Fail gracefully. They could remove it.
        return true;
    }
    const npmCWD = line.substring(prefix.length);
    if (npmCWD === cwd) {
        return true;
    }
    console.error(
        chalk.red(
            `Could not start an npm process in the right directory.\n\n` +
                `The current directory is: ${chalk.bold(cwd)}\n` +
                `However, a newly started npm process runs in: ${chalk.bold(npmCWD)}\n\n` +
                `This is probably caused by a misconfigured system terminal shell.`,
        ),
    );
    if (process.platform === 'win32') {
        console.error(
            chalk.red(`On Windows, this can usually be fixed by running:\n\n`) +
                `  ${chalk.cyan(
                    'reg',
                )} delete "HKCU\\Software\\Microsoft\\Command Processor" /v AutoRun /f\n` +
                `  ${chalk.cyan(
                    'reg',
                )} delete "HKLM\\Software\\Microsoft\\Command Processor" /v AutoRun /f\n\n` +
                chalk.red(`Try to run the above two lines in the terminal.\n`) +
                chalk.red(
                    `To learn more about this problem, read: https://blogs.msdn.microsoft.com/oldnewthing/20071121-00/?p=24433/`,
                ),
        );
    }
    return false;
}

/**
 * Install packages via npm or yarn.
 * Based on the install function from https://github.com/facebook/create-react-app
 */
export function installPackages(
    root: string,
    useYarn: boolean,
    dependencies: string[],
    isDev: boolean,
    logLevel: CliLogLevel,
    isCi: boolean = false,
): Promise<void> {
    return new Promise((resolve, reject) => {
        let command: string;
        let args: string[];
        if (useYarn) {
            command = 'yarnpkg';
            args = ['add', '--exact', '--ignore-engines'];
            if (isDev) {
                args.push('--dev');
            }
            if (isCi) {
                // In CI, publish to Verdaccio
                // See https://github.com/yarnpkg/yarn/issues/6029
                args.push('--registry http://localhost:4873/');
                // Increase network timeout
                // See https://github.com/yarnpkg/yarn/issues/4890#issuecomment-358179301
                args.push('--network-timeout 300000');
            }
            args = args.concat(dependencies);

            // Explicitly set cwd() to work around issues like
            // https://github.com/facebook/create-react-app/issues/3326.
            // Unfortunately we can only do this for Yarn because npm support for
            // equivalent --prefix flag doesn't help with this issue.
            // This is why for npm, we run checkThatNpmCanReadCwd() early instead.
            args.push('--cwd');
            args.push(root);
        } else {
            command = 'npm';
            args = ['install', '--save', '--save-exact', '--loglevel', 'error'].concat(dependencies);
            if (isDev) {
                args.push('--save-dev');
            }
        }

        if (logLevel === 'verbose') {
            args.push('--verbose');
        }

        const child = spawn(command, args, { stdio: logLevel === 'silent' ? 'ignore' : 'inherit' });
        child.on('close', code => {
            if (code !== 0) {
                let message = 'An error occurred when installing dependencies.';
                if (logLevel === 'silent') {
                    message += ' Try running with `--log-level info` or `--log-level verbose` to diagnose.';
                }
                reject({
                    message,
                    command: `${command} ${args.join(' ')}`,
                });
                return;
            }
            resolve();
        });
    });
}

export function getDependencies(
    dbType: DbType,
    vendurePkgVersion = '',
): { dependencies: string[]; devDependencies: string[] } {
    const dependencies = [
        `@vendure/core${vendurePkgVersion}`,
        `@vendure/email-plugin${vendurePkgVersion}`,
        `@vendure/asset-server-plugin${vendurePkgVersion}`,
        `@vendure/admin-ui-plugin${vendurePkgVersion}`,
        dbDriverPackage(dbType),
        `typescript@${TYPESCRIPT_VERSION}`,
    ];
    const devDependencies = ['concurrently', 'dotenv', 'ts-node'];
    return { dependencies, devDependencies };
}

/**
 * Returns the name of the npm driver package for the
 * selected database.
 */
function dbDriverPackage(dbType: DbType): string {
    switch (dbType) {
        case 'mysql':
        case 'mariadb':
            return 'mysql';
        case 'postgres':
            return 'pg';
        case 'sqlite':
            return 'better-sqlite3';
        case 'sqljs':
            return 'sql.js';
        case 'mssql':
            return 'mssql';
        case 'oracle':
            return 'oracledb';
        default:
            const n: never = dbType;
            console.error(chalk.red(`No driver package configured for type "${dbType}"`));
            return '';
    }
}

/**
 * Checks that the specified DB connection options are working (i.e. a connection can be
 * established) and that the named database exists.
 */
export function checkDbConnection(options: any, root: string): Promise<true> {
    switch (options.type) {
        case 'mysql':
            return checkMysqlDbExists(options, root);
        case 'postgres':
            return checkPostgresDbExists(options, root);
        default:
            return Promise.resolve(true);
    }
}

async function checkMysqlDbExists(options: any, root: string): Promise<true> {
    const mysql = await import(path.join(root, 'node_modules/mysql'));
    const connectionOptions = {
        host: options.host,
        user: options.username,
        password: options.password,
        port: options.port,
        database: options.database,
    };
    const connection = mysql.createConnection(connectionOptions);

    return new Promise<boolean>((resolve, reject) => {
        connection.connect((err: any) => {
            if (err) {
                if (err.code === 'ER_BAD_DB_ERROR') {
                    throwDatabaseDoesNotExist(options.database);
                }
                throwConnectionError(err);
            }
            resolve(true);
        });
    }).then(() => {
        return new Promise((resolve, reject) => {
            connection.end((err: any) => {
                resolve(true);
            });
        });
    });
}

async function checkPostgresDbExists(options: any, root: string): Promise<true> {
    const { Client } = await import(path.join(root, 'node_modules/pg'));
    const connectionOptions = {
        host: options.host,
        user: options.username,
        password: options.password,
        port: options.port,
        database: options.database,
        schema: options.schema,
    };
    const client = new Client(connectionOptions);

    try {
        await client.connect();
<<<<<<< HEAD
    } catch (e: any) {
=======

        const schema = await client.query(
            `SELECT schema_name FROM information_schema.schemata WHERE schema_name = '${options.schema}'`,
        );
        if (schema.rows.length === 0) {
            throw new Error('NO_SCHEMA');
        }
    } catch (e) {
>>>>>>> ed00386b
        if (e.code === '3D000') {
            throwDatabaseDoesNotExist(options.database);
        } else if (e.message === 'NO_SCHEMA') {
            throwDatabaseSchemaDoesNotExist(options.database, options.schema);
        }
        throwConnectionError(e);
        await client.end();
        throw e;
    }
    await client.end();
    return true;
}

function throwConnectionError(err: any) {
    throw new Error(
        `Could not connect to the database. ` +
            `Please check the connection settings in your Vendure config.\n[${
                err.message || err.toString()
            }]`,
    );
}

function throwDatabaseDoesNotExist(name: string) {
    throw new Error(`Database "${name}" does not exist. Please create the database and then try again.`);
}

function throwDatabaseSchemaDoesNotExist(dbName: string, schemaName: string) {
    throw new Error(
        `Schema "${dbName}.${schemaName}" does not exist. Please create the schema "${schemaName}" and then try again.`,
    );
}

export async function isServerPortInUse(): Promise<boolean> {
    const tcpPortUsed = require('tcp-port-used');
    try {
        return tcpPortUsed.check(SERVER_PORT);
    } catch (e: any) {
        console.log(chalk.yellow(`Warning: could not determine whether port ${SERVER_PORT} is available`));
        return false;
    }
}<|MERGE_RESOLUTION|>--- conflicted
+++ resolved
@@ -339,9 +339,6 @@
 
     try {
         await client.connect();
-<<<<<<< HEAD
-    } catch (e: any) {
-=======
 
         const schema = await client.query(
             `SELECT schema_name FROM information_schema.schemata WHERE schema_name = '${options.schema}'`,
@@ -349,8 +346,7 @@
         if (schema.rows.length === 0) {
             throw new Error('NO_SCHEMA');
         }
-    } catch (e) {
->>>>>>> ed00386b
+    } catch (e: any) {
         if (e.code === '3D000') {
             throwDatabaseDoesNotExist(options.database);
         } else if (e.message === 'NO_SCHEMA') {
