import { ChangeDetectionStrategy, ChangeDetectorRef, Component, OnDestroy, OnInit } from '@angular/core';
import { FormArray, FormControl, FormGroup, Validators } from '@angular/forms';
import { ActivatedRoute, Router } from '@angular/router';
import {
    AddItemInput,
    AdjustOrderLineInput,
    BaseDetailComponent,
    CustomFieldConfig,
    DataService,
    ErrorResult,
    GetAvailableCountriesQuery,
    HistoryEntryType,
    LanguageCode,
    ModalService,
    ModifyOrderInput,
    NotificationService,
    OrderAddressFragment,
    OrderDetailFragment,
    ProductSelectorSearchQuery,
    ServerConfigService,
    SortOrder,
    SurchargeInput,
    transformRelationCustomFieldInputs,
} from '@vendure/admin-ui/core';
import { assertNever, notNullOrUndefined } from '@vendure/common/lib/shared-utils';
import { simpleDeepClone } from '@vendure/common/lib/simple-deep-clone';
import { concat, EMPTY, Observable, of, Subject } from 'rxjs';
import {
    distinctUntilChanged,
    map,
    mapTo,
    shareReplay,
    startWith,
    switchMap,
    takeUntil,
} from 'rxjs/operators';

import { OrderTransitionService } from '../../providers/order-transition.service';
import {
    OrderEditResultType,
    OrderEditsPreviewDialogComponent,
} from '../order-edits-preview-dialog/order-edits-preview-dialog.component';

type ProductSelectorItem = ProductSelectorSearchQuery['search']['items'][number];

interface AddedLine {
    productVariantId: string;
    productAsset?: ProductSelectorItem['productAsset'] | null;
    productVariantName: string;
    sku: string;
    priceWithTax: number;
    price: number;
    quantity: number;
}

type ModifyOrderData = Omit<ModifyOrderInput, 'addItems' | 'adjustOrderLines'> & {
    addItems: Array<AddItemInput & { customFields?: any }>;
    adjustOrderLines: Array<AdjustOrderLineInput & { customFields?: any }>;
};

@Component({
    selector: 'vdr-order-editor',
    templateUrl: './order-editor.component.html',
    styleUrls: ['./order-editor.component.scss'],
    changeDetection: ChangeDetectionStrategy.OnPush,
})
export class OrderEditorComponent
    extends BaseDetailComponent<OrderDetailFragment>
    implements OnInit, OnDestroy
{
<<<<<<< HEAD
    availableCountries$: Observable<GetAvailableCountriesQuery['countries']['items']>;
    availableCouponCodes$: Observable<Array<{ code: string; promotionName: string }>>;
    couponCodeInput$ = new Subject<string>();
=======
    availableCountries$: Observable<GetAvailableCountries.Items[]>;
>>>>>>> ae85cdef
    addressCustomFields: CustomFieldConfig[];
    detailForm = new FormGroup({});
    couponCodesControl = new FormControl();
    orderLineCustomFieldsFormArray: FormArray;
    addItemCustomFieldsFormArray: FormArray;
    addItemCustomFieldsForm: FormGroup;
    addItemSelectedVariant: ProductSelectorItem | undefined;
    orderLineCustomFields: CustomFieldConfig[];
    modifyOrderInput: ModifyOrderData = {
        dryRun: true,
        orderId: '',
        addItems: [],
        adjustOrderLines: [],
        surcharges: [],
        note: '',
        updateShippingAddress: {},
        updateBillingAddress: {},
    };
    surchargeForm: FormGroup;
    shippingAddressForm: FormGroup;
    billingAddressForm: FormGroup;
    note = '';
    recalculateShipping = true;
    previousState: string;
    private addedVariants = new Map<string, ProductSelectorItem>();

    constructor(
        router: Router,
        route: ActivatedRoute,
        serverConfigService: ServerConfigService,
        private changeDetector: ChangeDetectorRef,
        protected dataService: DataService,
        private notificationService: NotificationService,
        private modalService: ModalService,
        private orderTransitionService: OrderTransitionService,
    ) {
        super(route, router, serverConfigService, dataService);
    }

    get addedLines(): AddedLine[] {
        const getSinglePriceValue = (price: ProductSelectorItem['price']) =>
            price.__typename === 'SinglePrice' ? price.value : 0;
        return (this.modifyOrderInput.addItems || [])
            .map(row => {
                const variantInfo = this.addedVariants.get(row.productVariantId);
                if (variantInfo) {
                    return {
                        ...variantInfo,
                        price: getSinglePriceValue(variantInfo.price),
                        priceWithTax: getSinglePriceValue(variantInfo.priceWithTax),
                        quantity: row.quantity,
                    };
                }
            })
            .filter(notNullOrUndefined);
    }

    ngOnInit(): void {
        this.init();
        this.addressCustomFields = this.getCustomFieldConfig('Address');
        this.modifyOrderInput.orderId = this.route.snapshot.paramMap.get('id') as string;
        this.orderLineCustomFields = this.getCustomFieldConfig('OrderLine');
        this.entity$.pipe(takeUntil(this.destroy$)).subscribe(order => {
            if (order.couponCodes.length) {
                this.couponCodesControl.setValue(order.couponCodes);
            }
            this.surchargeForm = new FormGroup({
                description: new FormControl('', Validators.required),
                sku: new FormControl(''),
                price: new FormControl(0, Validators.required),
                priceIncludesTax: new FormControl(true),
                taxRate: new FormControl(0),
                taxDescription: new FormControl(''),
            });
            if (!this.shippingAddressForm) {
                this.shippingAddressForm = new FormGroup({
                    fullName: new FormControl(order.shippingAddress?.fullName),
                    company: new FormControl(order.shippingAddress?.company),
                    streetLine1: new FormControl(order.shippingAddress?.streetLine1),
                    streetLine2: new FormControl(order.shippingAddress?.streetLine2),
                    city: new FormControl(order.shippingAddress?.city),
                    province: new FormControl(order.shippingAddress?.province),
                    postalCode: new FormControl(order.shippingAddress?.postalCode),
                    countryCode: new FormControl(order.shippingAddress?.countryCode),
                    phoneNumber: new FormControl(order.shippingAddress?.phoneNumber),
                });
                this.addAddressCustomFieldsFormGroup(this.shippingAddressForm, order.shippingAddress);
            }
            if (!this.billingAddressForm) {
                this.billingAddressForm = new FormGroup({
                    fullName: new FormControl(order.billingAddress?.fullName),
                    company: new FormControl(order.billingAddress?.company),
                    streetLine1: new FormControl(order.billingAddress?.streetLine1),
                    streetLine2: new FormControl(order.billingAddress?.streetLine2),
                    city: new FormControl(order.billingAddress?.city),
                    province: new FormControl(order.billingAddress?.province),
                    postalCode: new FormControl(order.billingAddress?.postalCode),
                    countryCode: new FormControl(order.billingAddress?.countryCode),
                    phoneNumber: new FormControl(order.billingAddress?.phoneNumber),
                });
                this.addAddressCustomFieldsFormGroup(this.billingAddressForm, order.billingAddress);
            }
            this.orderLineCustomFieldsFormArray = new FormArray([]);
            for (const line of order.lines) {
                const formGroup = new FormGroup({});
                for (const { name } of this.orderLineCustomFields) {
                    formGroup.addControl(name, new FormControl((line as any).customFields[name]));
                }
                formGroup.valueChanges.pipe(takeUntil(this.destroy$)).subscribe(value => {
                    let modifyRow = this.modifyOrderInput.adjustOrderLines.find(
                        l => l.orderLineId === line.id,
                    );
                    if (!modifyRow) {
                        modifyRow = {
                            orderLineId: line.id,
                            quantity: line.quantity,
                        };
                        this.modifyOrderInput.adjustOrderLines.push(modifyRow);
                    }
                    if (this.orderLineCustomFields.length) {
                        modifyRow.customFields = value;
                    }
                });
                this.orderLineCustomFieldsFormArray.push(formGroup);
            }
        });

        this.addItemCustomFieldsFormArray = new FormArray([]);
        this.addItemCustomFieldsForm = new FormGroup({});
        for (const customField of this.orderLineCustomFields) {
            this.addItemCustomFieldsForm.addControl(customField.name, new FormControl());
        }
        this.availableCountries$ = this.dataService.settings
            .getAvailableCountries()
            .mapSingle(result => result.countries.items)
            .pipe(shareReplay(1));
        this.dataService.order
            .getOrderHistory(this.id, {
                take: 1,
                sort: {
                    createdAt: SortOrder.DESC,
                },
                filter: { type: { eq: HistoryEntryType.ORDER_STATE_TRANSITION } },
            })
            .single$.subscribe(({ order }) => {
                this.previousState = order?.history.items[0].data.from;
            });
    }

    ngOnDestroy(): void {
        this.destroy();
    }

    transitionToPriorState(order: OrderDetailFragment) {
        this.orderTransitionService
            .transitionToPreModifyingState(order.id, order.nextStates)
            .subscribe(result => {
                this.router.navigate(['..'], { relativeTo: this.route });
            });
    }

    canPreviewChanges(): boolean {
        const { addItems, adjustOrderLines, surcharges } = this.modifyOrderInput;
        return (
            !!addItems?.length ||
            !!surcharges?.length ||
            !!adjustOrderLines?.length ||
            (this.shippingAddressForm.dirty && this.shippingAddressForm.valid) ||
            (this.billingAddressForm.dirty && this.billingAddressForm.valid) ||
            this.couponCodesControl.dirty
        );
    }

    isLineModified(line: OrderDetailFragment['lines'][number]): boolean {
        return !!this.modifyOrderInput.adjustOrderLines?.find(
            l => l.orderLineId === line.id && l.quantity !== line.quantity,
        );
    }

    updateLineQuantity(line: OrderDetailFragment['lines'][number], quantity: string) {
        const { adjustOrderLines } = this.modifyOrderInput;
        let row = adjustOrderLines?.find(l => l.orderLineId === line.id);
        if (row && +quantity === line.quantity) {
            // Remove the modification if the quantity is the same as
            // the original order
            adjustOrderLines?.splice(adjustOrderLines?.indexOf(row), 1);
        }
        if (!row) {
            row = { orderLineId: line.id, quantity: +quantity };
            adjustOrderLines?.push(row);
        }
        row.quantity = +quantity;
    }

    updateAddedItemQuantity(item: AddedLine, quantity: string) {
        const row = this.modifyOrderInput.addItems?.find(l => l.productVariantId === item.productVariantId);
        if (row) {
            row.quantity = +quantity;
        }
    }

    trackByProductVariantId(index: number, item: AddedLine) {
        return item.productVariantId;
    }

    getSelectedItemPrice(result: ProductSelectorItem | undefined): number {
        switch (result?.priceWithTax.__typename) {
            case 'SinglePrice':
                return result.priceWithTax.value;
            default:
                return 0;
        }
    }

    addItemToOrder(result: ProductSelectorItem | undefined) {
        if (!result) {
            return;
        }
        const customFields = this.orderLineCustomFields.length
            ? this.addItemCustomFieldsForm.value
            : undefined;
        let row = this.modifyOrderInput.addItems?.find(l =>
            this.isMatchingAddItemRow(l, result, customFields),
        );
        if (!row) {
            row = { productVariantId: result.productVariantId, quantity: 1 };
            if (customFields) {
                row.customFields = customFields;
            }
            this.modifyOrderInput.addItems?.push(row);
        } else {
            row.quantity++;
        }
        if (customFields) {
            const formGroup = new FormGroup({});
            for (const [key, value] of Object.entries(customFields)) {
                formGroup.addControl(key, new FormControl(value));
            }
            this.addItemCustomFieldsFormArray.push(formGroup);
            formGroup.valueChanges.pipe(takeUntil(this.destroy$)).subscribe(value => {
                if (row) {
                    row.customFields = value;
                }
            });
        }
        this.addItemCustomFieldsForm.reset({});
        this.addItemSelectedVariant = undefined;
        this.addedVariants.set(result.productVariantId, result);
    }

    private isMatchingAddItemRow(
        row: ModifyOrderData['addItems'][number],
        result: ProductSelectorItem,
        customFields: any,
    ): boolean {
        return (
            row.productVariantId === result.productVariantId &&
            JSON.stringify(row.customFields) === JSON.stringify(customFields)
        );
    }

    removeAddedItem(index: number) {
        this.modifyOrderInput.addItems.splice(index, 1);
        if (-1 < index) {
            this.addItemCustomFieldsFormArray.removeAt(index);
        }
    }

    getSurchargePrices(surcharge: SurchargeInput) {
        const priceWithTax = surcharge.priceIncludesTax
            ? surcharge.price
            : Math.round(surcharge.price * ((100 + (surcharge.taxRate || 0)) / 100));
        const price = surcharge.priceIncludesTax
            ? Math.round(surcharge.price / ((100 + (surcharge.taxRate || 0)) / 100))
            : surcharge.price;
        return {
            price,
            priceWithTax,
        };
    }

    addSurcharge(value: any) {
        this.modifyOrderInput.surcharges?.push(value);
        this.surchargeForm.reset({
            price: 0,
            priceIncludesTax: true,
            taxRate: 0,
        });
    }

    removeSurcharge(index: number) {
        this.modifyOrderInput.surcharges?.splice(index, 1);
    }

    previewAndModify(order: OrderDetailFragment) {
        const modifyOrderInput: ModifyOrderData = {
            ...this.modifyOrderInput,
            adjustOrderLines: this.modifyOrderInput.adjustOrderLines.map(line => {
                return transformRelationCustomFieldInputs(simpleDeepClone(line), this.orderLineCustomFields);
            }),
        };
        const input: ModifyOrderInput = {
            ...modifyOrderInput,
            ...(this.billingAddressForm.dirty ? { updateBillingAddress: this.billingAddressForm.value } : {}),
            ...(this.shippingAddressForm.dirty
                ? { updateShippingAddress: this.shippingAddressForm.value }
                : {}),
            dryRun: true,
            couponCodes: this.couponCodesControl.dirty ? this.couponCodesControl.value : undefined,
            note: this.note ?? '',
            options: {
                recalculateShipping: this.recalculateShipping,
            },
        };
        const originalTotalWithTax = order.totalWithTax;
        this.dataService.order
            .modifyOrder(input)
            .pipe(
                switchMap(({ modifyOrder }) => {
                    switch (modifyOrder.__typename) {
                        case 'Order':
                            return this.modalService.fromComponent(OrderEditsPreviewDialogComponent, {
                                size: 'xl',
                                closable: false,
                                locals: {
                                    originalTotalWithTax,
                                    order: modifyOrder,
                                    orderLineCustomFields: this.orderLineCustomFields,
                                    modifyOrderInput: input,
                                },
                            });
                        case 'InsufficientStockError':
                        case 'NegativeQuantityError':
                        case 'NoChangesSpecifiedError':
                        case 'OrderLimitError':
                        case 'OrderModificationStateError':
                        case 'PaymentMethodMissingError':
                        case 'RefundPaymentIdMissingError':
                        case 'CouponCodeLimitError':
                        case 'CouponCodeExpiredError':
                        case 'CouponCodeInvalidError': {
                            this.notificationService.error(modifyOrder.message);
                            return of(false as const);
                        }
                        case null:
                        case undefined:
                            return of(false as const);
                        default:
                            assertNever(modifyOrder);
                    }
                }),
                switchMap(result => {
                    if (!result || result.result === OrderEditResultType.Cancel) {
                        // re-fetch so that the preview values get overwritten in the cache.
                        return this.dataService.order.getOrder(this.id).mapSingle(() => false);
                    } else {
                        // Do the modification
                        const wetRunInput = {
                            ...input,
                            dryRun: false,
                        };
                        if (result.result === OrderEditResultType.Refund) {
                            wetRunInput.refund = {
                                paymentId: result.refundPaymentId,
                                reason: result.refundNote,
                            };
                        }
                        return this.dataService.order.modifyOrder(wetRunInput).pipe(
                            switchMap(({ modifyOrder }) => {
                                if (modifyOrder.__typename === 'Order') {
                                    const priceDelta = modifyOrder.totalWithTax - originalTotalWithTax;
                                    const nextState =
                                        0 < priceDelta ? 'ArrangingAdditionalPayment' : this.previousState;

                                    return this.dataService.order
                                        .transitionToState(order.id, nextState)
                                        .pipe(mapTo(true));
                                } else {
                                    this.notificationService.error((modifyOrder as ErrorResult).message);
                                    return EMPTY;
                                }
                            }),
                        );
                    }
                }),
            )
            .subscribe(result => {
                if (result) {
                    this.router.navigate(['../'], { relativeTo: this.route });
                }
            });
    }

    private addAddressCustomFieldsFormGroup(
        parentFormGroup: FormGroup,
        address?: OrderAddressFragment | null,
    ) {
        if (address && this.addressCustomFields.length) {
            const addressCustomFieldsFormGroup = new FormGroup({});
            for (const customFieldDef of this.addressCustomFields) {
                const name = customFieldDef.name;
                const value = (address as any).customFields?.[name];
                addressCustomFieldsFormGroup.addControl(name, new FormControl(value));
            }
            parentFormGroup.addControl('customFields', addressCustomFieldsFormGroup);
        }
    }

    protected setFormValues(entity: OrderDetailFragment, languageCode: LanguageCode): void {
        /* not used */
    }
}<|MERGE_RESOLUTION|>--- conflicted
+++ resolved
@@ -68,13 +68,7 @@
     extends BaseDetailComponent<OrderDetailFragment>
     implements OnInit, OnDestroy
 {
-<<<<<<< HEAD
     availableCountries$: Observable<GetAvailableCountriesQuery['countries']['items']>;
-    availableCouponCodes$: Observable<Array<{ code: string; promotionName: string }>>;
-    couponCodeInput$ = new Subject<string>();
-=======
-    availableCountries$: Observable<GetAvailableCountries.Items[]>;
->>>>>>> ae85cdef
     addressCustomFields: CustomFieldConfig[];
     detailForm = new FormGroup({});
     couponCodesControl = new FormControl();
