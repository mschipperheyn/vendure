import { ChangeDetectionStrategy, Component, Input, OnChanges, SimpleChanges } from '@angular/core';
<<<<<<< HEAD
import { OrderDetailFragment } from '@vendure/admin-ui/core';
=======
import { OrderDetail, OrderDetailFragment } from '@vendure/admin-ui/core';
import { unique } from '@vendure/common/lib/unique';
>>>>>>> ed00386b

export type FulfillmentStatus = 'full' | 'partial' | 'none';
type Fulfillment = NonNullable<OrderDetailFragment['fulfillments']>[number];

@Component({
    selector: 'vdr-line-fulfillment',
    templateUrl: './line-fulfillment.component.html',
    styleUrls: ['./line-fulfillment.component.scss'],
    changeDetection: ChangeDetectionStrategy.OnPush,
})
export class LineFulfillmentComponent implements OnChanges {
    @Input() line: OrderDetailFragment['lines'][number];
    @Input() orderState: string;
    fulfilledCount = 0;
    fulfillmentStatus: FulfillmentStatus;
    fulfillments: Array<{
        count: number;
<<<<<<< HEAD
        fulfillment: Fulfillment;
=======
        fulfillment: NonNullable<OrderDetailFragment['fulfillments']>[number];
>>>>>>> ed00386b
    }> = [];

    ngOnChanges(changes: SimpleChanges): void {
        if (this.line) {
            this.fulfilledCount = this.getDeliveredCount(this.line);
            this.fulfillmentStatus = this.getFulfillmentStatus(this.fulfilledCount, this.line.items.length);
            this.fulfillments = this.getFulfillments(this.line);
        }
    }

    /**
     * Returns the number of items in an OrderLine which are fulfilled.
     */
<<<<<<< HEAD
    private getDeliveredCount(line: OrderDetailFragment['lines'][number]): number {
        return line.items.reduce((sum, item) => sum + (item.fulfillment ? 1 : 0), 0);
=======
    private getDeliveredCount(line: OrderDetail.Lines): number {
        return (
            line.fulfillments?.reduce(
                (sum, fulfillment) =>
                    sum + (fulfillment.summary.find(s => s.orderLine.id === line.id)?.quantity ?? 0),
                0,
            ) ?? 0
        );
>>>>>>> ed00386b
    }

    private getFulfillmentStatus(fulfilledCount: number, lineQuantity: number): FulfillmentStatus {
        if (fulfilledCount === lineQuantity) {
            return 'full';
        }
        if (0 < fulfilledCount && fulfilledCount < lineQuantity) {
            return 'partial';
        }
        return 'none';
    }

    private getFulfillments(
<<<<<<< HEAD
        line: OrderDetailFragment['lines'][number],
    ): Array<{ count: number; fulfillment: Fulfillment }> {
        const counts: { [fulfillmentId: string]: number } = {};

        for (const item of line.items) {
            if (item.fulfillment) {
                if (counts[item.fulfillment.id] === undefined) {
                    counts[item.fulfillment.id] = 1;
                } else {
                    counts[item.fulfillment.id]++;
                }
            }
        }
        const all = line.items.reduce((fulfillments, item) => {
            return item.fulfillment ? [...fulfillments, item.fulfillment] : fulfillments;
        }, [] as Fulfillment[]);

        return Object.entries(counts).map(([id, count]) => {
            return {
                count,
                // tslint:disable-next-line:no-non-null-assertion
                fulfillment: all.find(f => f.id === id)!,
            };
        });
=======
        line: OrderDetail.Lines,
    ): Array<{ count: number; fulfillment: NonNullable<OrderDetailFragment['fulfillments']>[number] }> {
        return (
            line.fulfillments?.map(fulfillment => {
                const summaryLine = fulfillment.summary.find(s => s.orderLine.id === line.id);
                return {
                    count: summaryLine?.quantity ?? 0,
                    fulfillment,
                };
            }) ?? []
        );
>>>>>>> ed00386b
    }
}<|MERGE_RESOLUTION|>--- conflicted
+++ resolved
@@ -1,10 +1,6 @@
 import { ChangeDetectionStrategy, Component, Input, OnChanges, SimpleChanges } from '@angular/core';
-<<<<<<< HEAD
 import { OrderDetailFragment } from '@vendure/admin-ui/core';
-=======
-import { OrderDetail, OrderDetailFragment } from '@vendure/admin-ui/core';
 import { unique } from '@vendure/common/lib/unique';
->>>>>>> ed00386b
 
 export type FulfillmentStatus = 'full' | 'partial' | 'none';
 type Fulfillment = NonNullable<OrderDetailFragment['fulfillments']>[number];
@@ -22,11 +18,7 @@
     fulfillmentStatus: FulfillmentStatus;
     fulfillments: Array<{
         count: number;
-<<<<<<< HEAD
         fulfillment: Fulfillment;
-=======
-        fulfillment: NonNullable<OrderDetailFragment['fulfillments']>[number];
->>>>>>> ed00386b
     }> = [];
 
     ngOnChanges(changes: SimpleChanges): void {
@@ -40,11 +32,7 @@
     /**
      * Returns the number of items in an OrderLine which are fulfilled.
      */
-<<<<<<< HEAD
     private getDeliveredCount(line: OrderDetailFragment['lines'][number]): number {
-        return line.items.reduce((sum, item) => sum + (item.fulfillment ? 1 : 0), 0);
-=======
-    private getDeliveredCount(line: OrderDetail.Lines): number {
         return (
             line.fulfillments?.reduce(
                 (sum, fulfillment) =>
@@ -52,7 +40,6 @@
                 0,
             ) ?? 0
         );
->>>>>>> ed00386b
     }
 
     private getFulfillmentStatus(fulfilledCount: number, lineQuantity: number): FulfillmentStatus {
@@ -66,33 +53,7 @@
     }
 
     private getFulfillments(
-<<<<<<< HEAD
         line: OrderDetailFragment['lines'][number],
-    ): Array<{ count: number; fulfillment: Fulfillment }> {
-        const counts: { [fulfillmentId: string]: number } = {};
-
-        for (const item of line.items) {
-            if (item.fulfillment) {
-                if (counts[item.fulfillment.id] === undefined) {
-                    counts[item.fulfillment.id] = 1;
-                } else {
-                    counts[item.fulfillment.id]++;
-                }
-            }
-        }
-        const all = line.items.reduce((fulfillments, item) => {
-            return item.fulfillment ? [...fulfillments, item.fulfillment] : fulfillments;
-        }, [] as Fulfillment[]);
-
-        return Object.entries(counts).map(([id, count]) => {
-            return {
-                count,
-                // tslint:disable-next-line:no-non-null-assertion
-                fulfillment: all.find(f => f.id === id)!,
-            };
-        });
-=======
-        line: OrderDetail.Lines,
     ): Array<{ count: number; fulfillment: NonNullable<OrderDetailFragment['fulfillments']>[number] }> {
         return (
             line.fulfillments?.map(fulfillment => {
@@ -103,6 +64,5 @@
                 };
             }) ?? []
         );
->>>>>>> ed00386b
     }
 }