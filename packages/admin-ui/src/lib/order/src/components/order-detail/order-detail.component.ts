--- conflicted
+++ resolved
@@ -12,11 +12,7 @@
     FulfillmentLineSummary,
     GetOrderHistoryQuery,
     GetOrderQuery,
-<<<<<<< HEAD
-    HistoryEntry,
-=======
     HistoryEntryType,
->>>>>>> a866a515
     ModalService,
     NotificationService,
     Order,
