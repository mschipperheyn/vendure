--- conflicted
+++ resolved
@@ -232,12 +232,8 @@
     }
 
     private generateToken(): string {
-<<<<<<< HEAD
-        return Array.from(crypto.getRandomValues(new Uint8Array(10))).map(b => b.toString(16).padStart(2, '0')).join('');
-=======
         return Array.from(crypto.getRandomValues(new Uint8Array(10)))
             .map(b => b.toString(16).padStart(2, '0'))
             .join('');
->>>>>>> 3353c6ed
     }
 }