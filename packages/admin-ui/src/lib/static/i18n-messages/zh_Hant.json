--- conflicted
+++ resolved
@@ -60,12 +60,9 @@
     "collection-contents": "系列產品",
     "confirm-adding-options-delete-default-body": "新增規格到此產品會引致包含此規格的產品被移除，確認繼續吗?",
     "confirm-adding-options-delete-default-title": "確認移除產品規格嗎?",
-<<<<<<< HEAD
     "confirm-delete-administrator": "",
     "confirm-delete-asset": "",
-=======
     "confirm-delete-assets": "",
->>>>>>> b2f3f082
     "confirm-delete-channel": "確認移除渠道?",
     "confirm-delete-collection": "確認移除商品系列吗?",
     "confirm-delete-collection-and-children-body": "移除這個系列會移除它所包含的子系列，確認移除嗎?",
