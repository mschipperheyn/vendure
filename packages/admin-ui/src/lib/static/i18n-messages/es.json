{
  "admin": {
    "create-new-administrator": "Crear nuevo administrador"
  },
  "asset": {
    "add-asset": "Añadir archivo",
    "add-asset-with-count": "",
    "assets-selected-count": "{ count } archivos seleccionados",
    "dimensions": "Dimensiones",
    "focal-point": "",
    "notify-create-assets-success": "",
    "original-asset-size": "Tamaño original",
    "preview": "Vista previa",
    "remove-asset": "Eliminar archivo",
    "search-asset-name": "Buscar archivos por nombre",
    "select-assets": "Seleccionar archivos",
    "set-as-featured-asset": "Seleccionar como archivo por defecto",
    "set-focal-point": "",
    "source-file": "Fichero original",
    "unset-focal-point": "",
    "update-focal-point": "",
    "update-focal-point-error": "",
    "update-focal-point-success": "",
    "upload-assets": "Subir archivos",
    "uploading": "Subiendo..."
  },
  "breadcrumb": {
    "administrators": "Administradores",
    "assets": "Archivos",
    "channels": "Canales de venta",
    "collections": "Colecciones",
    "countries": "Países",
    "customer-groups": "Grupos de clientes",
    "customers": "Clientes",
    "dashboard": "Panel de control",
    "facets": "Facetas",
    "global-settings": "Ajustes globales",
    "job-queue": "Cola de trabajos",
    "manage-variants": "Gestionar variantes",
    "orders": "Pedidos",
    "payment-methods": "Métodos de pago",
    "products": "Productos",
    "promotions": "Promociones",
    "roles": "Roles",
    "shipping-methods": "Métodos de envío",
    "system-status": "Estado del sistema",
    "tax-categories": "Categorías de impuestos",
    "tax-rates": "Tasas de impuestos",
    "zones": "Zonas"
  },
  "catalog": {
    "add-facet-value": "Añadir valor de faceta",
    "add-facets": "Añadir facetas",
    "add-option": "Añadir opción",
    "assign-product-to-channel-success": "Producto asignado a \"{ channel }\" exitosamente",
    "assign-products-to-channel": "Asignar product a canal de ventas",
    "assign-to-channel": "Asignar a canal de ventas",
    "assign-to-named-channel": "Asignar a { channelCode }",
    "channel-price-preview": "Vista previa de precio para el canal de ventas",
    "collection-contents": "Contenidos de la colección",
    "confirm-adding-options-delete-default-body": "Añadir optiones a este producto eliminará la variante por defecto. ¿Desea continuar?",
    "confirm-adding-options-delete-default-title": "¿Eliminar la variante por defecto?",
<<<<<<< HEAD
    "confirm-delete-administrator": "",
    "confirm-delete-asset": "¿Eliminar archivo?",
=======
    "confirm-delete-assets": "¿Eliminar archivo?",
>>>>>>> b2f3f082
    "confirm-delete-channel": "¿Eliminar canal de ventas?",
    "confirm-delete-collection": "¿Eliminar colección?",
    "confirm-delete-collection-and-children-body": "Eliminar esta colección también eliminará las sub-colecciones",
    "confirm-delete-country": "¿Eliminar país?",
    "confirm-delete-customer": "¿Eliminar cliente?",
    "confirm-delete-facet": "¿Eliminar faceta?",
    "confirm-delete-facet-value": "¿Eliminar valor de faceta?",
    "confirm-delete-product": "¿Eliminar producto?",
    "confirm-delete-product-variant": "¿Eliminar variante?",
    "confirm-delete-promotion": "¿Eliminar promoción?",
    "confirm-delete-shipping-method": "¿Eliminar método de envío?",
    "confirm-delete-zone": "¿Eliminar zona?",
    "create-new-collection": "Crear nueva colección",
    "create-new-facet": "Crear nueva faceta",
    "create-new-product": "Crear nuevo producto",
    "created-new-variants-success": "",
    "default-variant": "Variante por defecto",
    "delete-default-variant": "Elimnar variante por defecto",
    "display-variant-cards": "Ver detalles",
    "display-variant-table": "Ver como tabla",
    "drop-files-to-upload": "Arrastra archivos para subirlos",
    "expand-all-collections": "Expandir todas las colecciones",
    "facet-values": "Valores de faceta",
    "filter-by-name": "Filtrar por nombre",
    "filters": "Filtros",
    "group-by-product": "Agrupar por producto",
    "manage-variants": "Gestionar variantes",
    "move-down": "Mover abajo",
    "move-to": "Mover a",
    "move-up": "Mover arriba",
    "no-channel-selected": "",
    "no-featured-asset": "Sin archivo destacado",
    "no-selection": "Sin selección",
    "notify-remove-product-from-channel-error": "",
    "notify-remove-product-from-channel-success": "",
    "option": "Opción",
    "option-name": "Nombre de la opción",
    "option-values": "Valores de la opción",
    "price": "Precio",
    "price-conversion-factor": "",
    "price-in-channel": "Precio en { channel }",
    "price-includes-tax-at": "Los precios incluyen impuestos: { rate }%",
    "price-with-tax-in-default-zone": "Precio con { rate }% impuestos: { price }",
    "private": "Privado",
    "product-details": "Detalles de producto",
    "product-name": "Nombre del producto",
    "product-variants": "Variantes de producto",
    "public": "Público",
    "rebuild-search-index": "Reconstruir índice",
    "reindex-error": "Ha ocurrido un error reconstruyendo el índice",
    "reindex-successful": "",
    "reindexing": "Reconstruyendo índice",
    "remove-from-channel": "Eliminar de canal de ventas",
    "remove-option": "Eliminar opción",
    "remove-product-from-channel": "Eliminar product de canal de ventas",
    "search-for-term": "",
    "search-product-name-or-code": "Buscar por nombre o código de producto",
    "sku": "SKU",
    "slug": "Slug",
    "stock-on-hand": "Inventario disponible",
    "tax-category": "Categoría de impuestos",
    "taxes": "Impuestos",
    "track-inventory": "",
    "update-product-option": "Actualizar opción",
    "values": "Valores",
    "variant": "Variantes",
    "view-contents": "Ver contenidos",
    "visibility": "Visibilidad"
  },
  "common": {
    "ID": "ID",
    "actions": "Acciones",
    "add-new-variants": "",
    "add-note": "Añadir nota",
    "available-languages": "Idiomas disponibles",
    "cancel": "Cancelar",
    "cancel-navigation": "Cancelar navegación",
    "channel": "Canal de ventas",
    "channels": "Canales de ventas",
    "code": "Código",
    "confirm": "Confirmar",
    "confirm-delete-note": "¿Eliminar nota?",
    "confirm-navigation": "Confirmar navegación",
    "create": "Crear",
    "created-at": "Creado el",
    "custom-fields": "Campos personalizados",
    "default-channel": "Canal de ventas por defecto",
    "default-language": "Idioma por defecto",
    "delete": "Eliminar",
    "description": "Descripción",
    "details": "Detalles",
    "disabled": "Deshabilitado",
    "discard-changes": "Descartar cambios",
    "display-custom-fields": "Mostrar campos personalizados",
    "done": "Hecho",
    "edit": "Editar",
    "edit-field": "Editar campo",
    "edit-note": "Editar nota",
    "enabled": "Habilitado",
    "extension-running-in-separate-window": "La extensión se está ejecutando en una nueva ventana",
    "guest": "Invitado",
    "hide-custom-fields": "Ocultar campos personalizados",
    "items-per-page-option": "{ count } por página",
    "language": "Idioma",
    "launch-extension": "Ejecutar extensión",
    "live-update": "Actualización en vivo",
    "log-out": "Salir",
    "login": "Entrar",
    "more": "Más...",
    "name": "Nombre",
    "no-results": "Sin resultados",
    "not-set": "",
    "notify-create-error": "Ha ocurrido un problema, imposible de crear { entity }",
    "notify-create-success": "Creado nuevo { entity }",
    "notify-delete-error": "Ha ocurrido un problema, imposible de eliminar { entity }",
    "notify-delete-success": "Eliminado { entity }",
    "notify-save-changes-error": "Ha ocurrido un problema, imposible de guardar cambios",
    "notify-saved-changes": "Cambios guardados",
    "notify-update-error": "Ha ocurrido un problema, imposible de actualizar{ entity }",
    "notify-update-success": "Actualizado { entity }",
    "open": "Abrir",
    "password": "Contraseña",
    "price": "Precio",
    "price-with-tax": "Precio (impuesto incluido)",
    "private": "Privado",
    "public": "Público",
    "remember-me": "Recordarme",
    "remove": "Borrar",
    "results-count": "",
    "select": "Seleccionar...",
    "select-display-language": "Seleccionar idioma de interfaz",
    "select-today": "Hoy",
    "there-are-unsaved-changes": "Hay cambios sin guardar. Si sale de este sitio sus cambios se perderán.",
    "update": "Actualizar",
    "updated-at": "Actualizado el",
    "username": "Nombre de usuario",
    "view-next-month": "Ver próximo mes",
    "view-previous-month": "Ver mes anterior",
    "with-selected": ""
  },
  "customer": {
    "add-customer-to-group": "Añadir cliente al grupo",
    "add-customer-to-groups-with-count": "",
    "add-customers-to-group": "Añadir cliente al grupo",
    "add-customers-to-group-success": "",
    "add-customers-to-group-with-count": "",
    "add-customers-to-group-with-name": "",
    "addresses": "Direcciones",
    "city": "Ciudad",
    "confirm-delete-customer-group": "¿Eliminar grupo de clientes?",
    "confirm-remove-customer-from-group": "¿Eliminar cliente del grupo?",
    "country": "País",
    "create-customer-group": "Crear grupo de clientes",
    "create-new-address": "Crear nueva dirección",
    "create-new-customer": "Crear nuevo cliente",
    "create-new-customer-group": "Crear nuevo grupo de clientes",
    "customer-groups": "Grupos de clientes",
    "customer-history": "",
    "customer-type": "Tipo de cliente",
    "default-billing-address": "Facturación (Por defecto)",
    "default-shipping-address": "Envío (Por defecto)",
    "email-address": "Dirección de correo electrónico",
    "email-verification-sent": "Un mensaje de verificación ha sido enviado a { emailAddress }",
    "first-name": "Nombre",
    "full-name": "Nombre Completo",
    "guest": "Invitado",
    "history-customer-added-to-group": "",
    "history-customer-address-created": "",
    "history-customer-address-deleted": "",
    "history-customer-address-updated": "",
    "history-customer-detail-updated": "",
    "history-customer-email-update-requested": "",
    "history-customer-email-update-verified": "",
    "history-customer-password-reset-requested": "",
    "history-customer-password-reset-verified": "",
    "history-customer-password-updated": "",
    "history-customer-registered": "",
    "history-customer-removed-from-group": "",
    "history-customer-verified": "",
    "history-using-external-auth-strategy": "",
    "history-using-native-auth-strategy": "",
    "last-login": "",
    "last-name": "Apellidos",
    "name": "Nombre",
    "new-email-address": "",
    "no-orders-placed": "No tienes ningún pedido aún.",
    "not-a-member-of-any-groups": "",
    "old-email-address": "",
    "orders": "Pedidos",
    "password": "Contraseña",
    "phone-number": "Número de teléfono",
    "postal-code": "Código postal",
    "province": "Provincia",
    "registered": "Registrado",
    "remove-customers-from-group-success": "",
    "remove-from-group": "",
    "search-customers-by-email": "",
    "set-as-default-billing-address": "Seleccionar como dirección de facturación por defecto",
    "set-as-default-shipping-address": "Seleccionar como dirección de envío por defecto",
    "street-line-1": "Calle linea 1",
    "street-line-2": "Calle linea 2",
    "title": "Título",
    "update-customer-group": "",
    "verified": "Verificado",
    "view-group-members": ""
  },
  "datetime": {
    "ago-days": "",
    "ago-hours": "",
    "ago-minutes": "",
    "ago-seconds": "",
    "ago-years": "",
    "duration-milliseconds": "",
    "duration-minutes:seconds": "",
    "duration-seconds": "",
    "month-apr": "",
    "month-aug": "",
    "month-dec": "",
    "month-feb": "",
    "month-jan": "",
    "month-jul": "",
    "month-jun": "",
    "month-mar": "",
    "month-may": "",
    "month-nov": "",
    "month-oct": "",
    "month-sep": "",
    "time": "",
    "weekday-fr": "",
    "weekday-mo": "",
    "weekday-sa": "",
    "weekday-su": "",
    "weekday-th": "",
    "weekday-tu": "",
    "weekday-we": ""
  },
  "editor": {
    "image-alt": "",
    "image-src": "",
    "image-title": "",
    "insert-image": "",
    "link-href": "",
    "link-title": "",
    "remove-link": "",
    "set-link": ""
  },
  "error": {
    "403-forbidden": "Tu sesión ha expirado, por favor vuelve a inicar sesión",
    "could-not-connect-to-server": "No podemos conectar con el servidor vendure { url }",
    "facet-value-form-values-do-not-match": "El nnumero de valores en la faceta, no coincide con el numero de variantes que existen",
    "health-check-failed": "",
    "no-default-shipping-zone-set": "",
    "no-default-tax-zone-set": "",
    "product-variant-form-values-do-not-match": ""
  },
  "lang": {
    "af": "Afrikaans",
    "ak": "Akan",
    "am": "Amharic",
    "ar": "Arabic",
    "as": "Assamese",
    "az": "Azerbaijani",
    "be": "Belarusian",
    "bg": "Bulgarian",
    "bm": "Bambara",
    "bn": "Bengali",
    "bo": "Tibetan",
    "br": "Breton",
    "bs": "Bosnian",
    "ca": "Catalan; Valencian",
    "ce": "Chechen",
    "co": "Corsican",
    "cs": "Czech",
    "cu": "Church Slavic",
    "cy": "Welsh",
    "da": "Danish",
    "de": "German",
    "de_AT": "",
    "de_CH": "",
    "dz": "Dzongkha",
    "ee": "Ewe",
    "el": "Greek, Modern (1453-)",
    "en": "English",
    "en_AU": "",
    "en_CA": "",
    "en_GB": "",
    "en_US": "",
    "eo": "Esperanto",
    "es": "Spanish; Castilian",
    "es_ES": "",
    "es_MX": "",
    "et": "Estonian",
    "eu": "Basque",
    "fa": "Persian",
    "fa_AF": "",
    "ff": "Fulah",
    "fi": "Finnish",
    "fo": "Faroese",
    "fr": "French",
    "fr_CA": "",
    "fr_CH": "",
    "fy": "Western Frisian",
    "ga": "Irish",
    "gd": "Gaelic; Scottish Gaelic",
    "gl": "Galician",
    "gu": "Gujarati",
    "gv": "Manx",
    "ha": "Hausa",
    "he": "Hebrew",
    "hi": "Hindi",
    "hr": "Croatian",
    "ht": "Haitian; Haitian Creole",
    "hu": "Hungarian",
    "hy": "Armenian",
    "ia": "Interlingua",
    "id": "Indonesian",
    "ig": "Igbo",
    "ii": "Sichuan Yi; Nuosu",
    "is": "Icelandic",
    "it": "Italian",
    "ja": "Japanese",
    "jv": "Javanese",
    "ka": "Georgian",
    "ki": "Kikuyu; Gikuyu",
    "kk": "Kazakh",
    "kl": "Kalaallisut; Greenlandic",
    "km": "Central Khmer",
    "kn": "Kannada",
    "ko": "Korean",
    "ks": "Kashmiri",
    "ku": "Kurdish",
    "kw": "Cornish",
    "ky": "Kirghiz; Kyrgyz",
    "la": "Latin",
    "lb": "Luxembourgish; Letzeburgesch",
    "lg": "Ganda",
    "ln": "Lingala",
    "lo": "Lao",
    "lt": "Lithuanian",
    "lu": "Luba-Katanga",
    "lv": "Latvian",
    "mg": "Malagasy",
    "mi": "Maori",
    "mk": "Macedonian",
    "ml": "Malayalam",
    "mn": "Mongolian",
    "mr": "Marathi",
    "ms": "Malay",
    "mt": "Maltese",
    "my": "Burmese",
    "nb": "Bokmål, Norwegian; Norwegian Bokmål",
    "nd": "Ndebele, North; North Ndebele",
    "ne": "Nepali",
    "nl": "Dutch; Flemish",
    "nl_BE": "",
    "nn": "Norwegian Nynorsk; Nynorsk, Norwegian",
    "ny": "Chichewa; Chewa; Nyanja",
    "om": "Oromo",
    "or": "Oriya",
    "os": "Ossetian; Ossetic",
    "pa": "Panjabi; Punjabi",
    "pl": "Polish",
    "ps": "Pushto; Pashto",
    "pt": "Portuguese",
    "pt_BR": "",
    "pt_PT": "",
    "qu": "Quechua",
    "rm": "Romansh",
    "rn": "Rundi",
    "ro": "Romanian; Moldavian; Moldovan",
    "ro_MD": "",
    "ru": "Russian",
    "rw": "Kinyarwanda",
    "sa": "Sanskrit",
    "sd": "Sindhi",
    "se": "Northern Sami",
    "sg": "Sango",
    "si": "Sinhala; Sinhalese",
    "sk": "Slovak",
    "sl": "Slovenian",
    "sm": "Samoan",
    "sn": "Shona",
    "so": "Somali",
    "sq": "Albanian",
    "sr": "Serbian",
    "st": "Sotho, Southern",
    "su": "Sundanese",
    "sv": "Swedish",
    "sw": "Swahili",
    "sw_CD": "",
    "ta": "Tamil",
    "te": "Telugu",
    "tg": "Tajik",
    "th": "Thai",
    "ti": "Tigrinya",
    "tk": "Turkmen",
    "to": "Tonga (Tonga Islands)",
    "tr": "Turkish",
    "tt": "Tatar",
    "ug": "Uighur; Uyghur",
    "uk": "Ukrainian",
    "ur": "Urdu",
    "uz": "Uzbek",
    "vi": "Vietnamese",
    "vo": "Volapük",
    "wo": "Wolof",
    "xh": "Xhosa",
    "yi": "Yiddish",
    "yo": "Yoruba",
    "zh": "Chinese",
    "zh_Hans": "",
    "zh_Hant": "",
    "zu": "Zulu"
  },
  "marketing": {
    "actions": "Acciones",
    "add-action": "Añadir acción",
    "add-condition": "Añadir condición",
    "conditions": "Condiciones",
    "coupon-code": "",
    "create-new-promotion": "Crear nueva promoción",
    "ends-at": "",
    "per-customer-limit": "",
    "starts-at": ""
  },
  "nav": {
    "administrators": "Administradores",
    "assets": "Archivos",
    "catalog": "Catálogo",
    "channels": "Canales",
    "collections": "Colecciones",
    "countries": "Países",
    "customer-groups": "Grupos de clientes",
    "customers": "Clientes",
    "facets": "Facetas",
    "global-settings": "Ajustes globales",
    "job-queue": "Cola de trabajos",
    "marketing": "Marketing",
    "orders": "Pedidos",
    "payment-methods": "Métodos de pago",
    "products": "Productos",
    "promotions": "Promociones",
    "roles": "Roles",
    "sales": "Ventas",
    "settings": "Ajustes",
    "shipping-methods": "Métodos de envío",
    "system": "Sistema",
    "system-status": "Estado del sistema",
    "tax-categories": "Categorías de impuestos",
    "tax-rates": "Tasas de impuestos",
    "zones": "Zonas"
  },
  "order": {
    "add-note": "",
    "amount": "Precio",
    "billing-address": "",
    "cancel": "",
    "cancel-order": "",
    "cancel-reason-customer-request": "",
    "cancel-reason-not-available": "",
    "cancel-selected-items": "",
    "cancellation-reason": "",
    "cancelled-order-success": "",
    "contents": "",
    "create-fulfillment": "",
    "create-fulfillment-success": "",
    "customer": "Cliente",
    "fulfill": "",
    "fulfill-order": "",
    "fulfillment": "",
    "fulfillment-method": "",
    "history-coupon-code-applied": "",
    "history-coupon-code-removed": "",
    "history-fulfillment-created": "",
    "history-items-cancelled": "",
    "history-order-cancelled": "",
    "history-order-fulfilled": "",
    "history-order-transition": "",
    "history-payment-settled": "",
    "history-payment-transition": "",
    "history-refund-transition": "",
    "item-count": "",
    "line-fulfillment-all": "",
    "line-fulfillment-none": "",
    "line-fulfillment-partial": "",
    "net-price": "",
    "note-is-private": "",
    "note-only-visible-to-administrators": "",
    "note-visible-to-customer": "",
    "order-history": "",
    "payment": "",
    "payment-amount": "",
    "payment-metadata": "metadata de pago",
    "payment-method": "método de pago",
    "payment-state": "",
    "payment-to-refund": "",
    "product-name": "Nombre del producto",
    "product-sku": "SKU",
    "promotions-applied": "",
    "quantity": "Cantidad",
    "refund": "",
    "refund-adjustment": "",
    "refund-and-cancel-order": "",
    "refund-metadata": "",
    "refund-order": "",
    "refund-order-success": "",
    "refund-reason": "",
    "refund-reason-customer-request": "",
    "refund-reason-not-available": "",
    "refund-reason-required": "",
    "refund-shipping": "",
    "refund-total": "",
    "refund-total-error": "",
    "refund-with-amount": "",
    "refunded-count": "",
    "return-to-stock": "",
    "search-by-order-code": "",
    "settle-payment": "",
    "settle-payment-error": "",
    "settle-payment-success": "",
    "settle-refund": "",
    "settle-refund-manual-instructions": "",
    "settle-refund-success": "",
    "shipping": "Envío",
    "shipping-address": "Dirección de envío",
    "shipping-method": "",
    "state": "Estado",
    "state-adding-items": "",
    "state-all-orders": "",
    "state-arranging-payment": "",
    "state-cancelled": "",
    "state-fulfilled": "",
    "state-partially-fulfilled": "",
    "state-payment-authorized": "",
    "state-payment-settled": "",
    "sub-total": "Sub total",
    "total": "Total",
    "tracking-code": "",
    "transaction-id": "ID de transacción",
    "unfulfilled": "",
    "unit-price": "Precio unitario"
  },
  "settings": {
    "add-countries-to-zone": "Añadir países a zona...",
    "add-countries-to-zone-success": "Añadido { countryCount } {countryCount, plural, one {país} other {países}} a la zona \"{ zoneName }\"",
    "add-products-to-test-order": "",
    "administrator": "Administrador",
    "catalog": "Catálogo",
    "channel": "Canal de ventas",
    "channel-token": "Token de canal",
    "confirm-delete-role": "¿Eliminar rol?",
    "confirm-delete-tax-category": "¿Eliminar categoría de impuestos?",
    "confirm-delete-tax-rate": "¿Eliminar tasa de impuestos?",
    "create": "Crear",
    "create-new-channel": "Crear nuevo canal",
    "create-new-country": "Crear nuevo país",
    "create-new-role": "Crear nuevo rol",
    "create-new-shipping-method": "Crear nuevo método de envío",
    "create-new-tax-category": "Crear categoría de impuestos",
    "create-new-tax-rate": "Crear nueva tasa de impuestos",
    "create-new-zone": "Crear nueva zona",
    "create-zone": "Crear zona",
    "currency": "Moneda",
    "customer": "Cliente",
    "default-role-label": "",
    "default-shipping-zone": "Zona de envío por defecto",
    "default-tax-zone": "Zona de impuestos por defecto",
    "delete": "Eliminar",
    "eligible": "Disponible",
    "email-address": "Dirección de email",
    "filter-by-member-name": "Filtrar por país",
    "first-name": "Nombre",
    "last-name": "Apellidos",
    "no-eligible-shipping-methods": "No hay métodos de envío disponibles",
    "order": "Pedido",
    "password": "Contraseña",
    "payment-method-config-options": "Configuración método de pago",
    "permissions": "Permisos",
    "prices-include-tax": "Los precios incluyen impuestos para la zona por defecto.",
    "promotion": "Promoción",
    "rate": "Tasa",
    "read": "Leer",
    "remove-countries-from-zone-success": "Eliminados { countryCount } {countryCount, plural, one {país} other {países}} de la zona \"{ zoneName }\"",
    "remove-from-zone": "Eliminar de la zona",
    "roles": "Roles",
    "search-by-product-name-or-sku": "Buscar producto por nombre o código",
    "search-country-by-name": "Buscar país por nombre",
    "section": "Sección",
    "settings": "Ajustes",
    "shipping-calculator": "Calculador de envíos",
    "shipping-eligibility-checker": "Comprueba disponibilidad de envío",
    "shipping-method": "Método de envío",
    "tax-category": "Categoría de impuesto",
    "tax-rate": "Tasa de impuesto",
    "test-address": "Dirección de prueba",
    "test-order": "Pedido de prueba",
    "test-result": "Resultado",
    "test-shipping-method": "Comprobar método de envío",
    "test-shipping-methods": "Comprobar métodos de envío",
    "track-inventory-default": "",
    "update": "Actualizar",
    "update-zone": "Actualizar zona",
    "view-zone-members": "Ver países",
    "zone": "Zona"
  },
  "system": {
    "all-job-queues": "Todas las colas de trabajo",
    "health-all-systems-up": "Todos los sistemas activos",
    "health-error": "Error: uno o más sistemas inactivos",
    "health-last-checked": "Última revisión",
    "health-message": "Mensaje",
    "health-refresh": "Actualizar",
    "health-status": "Estado",
    "health-status-down": "Inactivo",
    "health-status-up": "Activo",
    "hide-settled-jobs": "Ocultar trabajos completados",
    "job-data": "Detalles",
    "job-duration": "Duración",
    "job-error": "Error",
    "job-queue-name": "Nombre",
    "job-result": "Resultado",
    "job-state": "Estado"
  }
}<|MERGE_RESOLUTION|>--- conflicted
+++ resolved
@@ -60,12 +60,8 @@
     "collection-contents": "Contenidos de la colección",
     "confirm-adding-options-delete-default-body": "Añadir optiones a este producto eliminará la variante por defecto. ¿Desea continuar?",
     "confirm-adding-options-delete-default-title": "¿Eliminar la variante por defecto?",
-<<<<<<< HEAD
     "confirm-delete-administrator": "",
-    "confirm-delete-asset": "¿Eliminar archivo?",
-=======
     "confirm-delete-assets": "¿Eliminar archivo?",
->>>>>>> b2f3f082
     "confirm-delete-channel": "¿Eliminar canal de ventas?",
     "confirm-delete-collection": "¿Eliminar colección?",
     "confirm-delete-collection-and-children-body": "Eliminar esta colección también eliminará las sub-colecciones",
