import {
    ChangeDetectionStrategy,
    ChangeDetectorRef,
    Component,
    EventEmitter,
    Input,
    OnDestroy,
    OnInit,
    Output,
} from '@angular/core';
import { FormArray, FormGroup } from '@angular/forms';
import {
    CustomFieldConfig,
    DataService,
<<<<<<< HEAD
    FacetValueFragment,
    FacetWithValuesFragment,
    flattenFacetValues,
=======
>>>>>>> a866a515
    GlobalFlag,
    LanguageCode,
    ModalService,
    Permission,
    ProductDetailFragment,
    ProductOptionFragment,
<<<<<<< HEAD
=======
    ProductVariant,
>>>>>>> a866a515
    ProductVariantFragment,
    TaxCategory,
    UpdateProductOptionInput,
} from '@vendure/admin-ui/core';
import { DEFAULT_CHANNEL_CODE } from '@vendure/common/lib/shared-constants';
<<<<<<< HEAD
import { notNullOrUndefined } from '@vendure/common/lib/shared-utils';
=======
import { unique } from '@vendure/common/lib/unique';
>>>>>>> a866a515
import { Subscription } from 'rxjs';
import { debounceTime, distinctUntilChanged, map } from 'rxjs/operators';

import { ApplyFacetDialogComponent } from '../apply-facet-dialog/apply-facet-dialog.component';
import { AssetChange } from '../assets/assets.component';
import { PaginationConfig, SelectedAssets, VariantFormValue } from '../product-detail/product-detail.types';
import { UpdateProductOptionDialogComponent } from '../update-product-option-dialog/update-product-option-dialog.component';

export interface VariantAssetChange extends AssetChange {
    variantId: string;
}

@Component({
    selector: 'vdr-product-variants-list',
    templateUrl: './product-variants-list.component.html',
    styleUrls: ['./product-variants-list.component.scss'],
    changeDetection: ChangeDetectionStrategy.OnPush,
})
export class ProductVariantsListComponent implements OnInit, OnDestroy {
    @Input('productVariantsFormArray') formArray: FormArray;
    @Input() variants: ProductVariantFragment[];
    @Input() paginationConfig: PaginationConfig;
    @Input() channelPriceIncludesTax: boolean;
    @Input() taxCategories: TaxCategory[];
<<<<<<< HEAD
    @Input() facets: FacetWithValuesFragment[];
    @Input() optionGroups: ProductDetailFragment['optionGroups'];
=======
    @Input() optionGroups: ProductDetail.OptionGroups[];
>>>>>>> a866a515
    @Input() customFields: CustomFieldConfig[];
    @Input() customOptionFields: CustomFieldConfig[];
    @Input() activeLanguage: LanguageCode;
    @Input() pendingAssetChanges: { [variantId: string]: SelectedAssets };
<<<<<<< HEAD
    @Output() assignToChannel = new EventEmitter<ProductVariantFragment>();
=======
    @Input() pendingFacetValueChanges: { [variantId: string]: ProductVariantFragment['facetValues'] };
    @Output() assignToChannel = new EventEmitter<ProductVariant.Fragment>();
>>>>>>> a866a515
    @Output() removeFromChannel = new EventEmitter<{
        channelId: string;
        variant: ProductVariantFragment;
    }>();
    @Output() assetChange = new EventEmitter<VariantAssetChange>();
    @Output() selectionChange = new EventEmitter<string[]>();
    @Output() updateProductOption = new EventEmitter<UpdateProductOptionInput & { autoUpdate: boolean }>();
    selectedVariantIds: string[] = [];
    formGroupMap = new Map<string, FormGroup>();
    GlobalFlag = GlobalFlag;
    globalTrackInventory: boolean;
    globalOutOfStockThreshold: number;
    readonly updatePermission = [Permission.UpdateCatalog, Permission.UpdateProduct];
<<<<<<< HEAD
    private facetValues: FacetValueFragment[];
=======
>>>>>>> a866a515
    private subscription: Subscription;

    constructor(
        private changeDetector: ChangeDetectorRef,
        private modalService: ModalService,
        private dataService: DataService,
    ) {}

    ngOnInit() {
        this.dataService.settings.getGlobalSettings('cache-first').single$.subscribe(({ globalSettings }) => {
            this.globalTrackInventory = globalSettings.trackInventory;
            this.globalOutOfStockThreshold = globalSettings.outOfStockThreshold;
            this.changeDetector.markForCheck();
        });
        this.subscription = this.formArray.valueChanges.subscribe(() => this.changeDetector.markForCheck());

        this.subscription.add(
            this.formArray.valueChanges
                .pipe(
                    map(value => value.length),
                    debounceTime(1),
                    distinctUntilChanged(),
                )
                .subscribe(() => {
                    this.buildFormGroupMap();
                }),
        );

        this.buildFormGroupMap();
    }

    ngOnDestroy() {
        if (this.subscription) {
            this.subscription.unsubscribe();
        }
    }

    isDefaultChannel(channelCode: string): boolean {
        return channelCode === DEFAULT_CHANNEL_CODE;
    }

    trackById(index: number, item: ProductVariantFragment) {
        return item.id;
    }

    inventoryIsNotTracked(formGroup: FormGroup): boolean {
        const trackInventory = formGroup.get('trackInventory')?.value;
        return (
            trackInventory === GlobalFlag.FALSE ||
            (trackInventory === GlobalFlag.INHERIT && this.globalTrackInventory === false)
        );
    }

    getTaxCategoryName(group: FormGroup): string {
        const control = group.get(['taxCategoryId']);
        if (control && this.taxCategories) {
            const match = this.taxCategories.find(t => t.id === control.value);
            return match ? match.name : '';
        }
        return '';
    }

    getStockOnHandMinValue(variant: FormGroup) {
        const effectiveOutOfStockThreshold = variant.get('useGlobalOutOfStockThreshold')?.value
            ? this.globalOutOfStockThreshold
            : variant.get('outOfStockThreshold')?.value;
        return effectiveOutOfStockThreshold;
    }

    getSaleableStockLevel(variant: ProductVariantFragment) {
        const effectiveOutOfStockThreshold = variant.useGlobalOutOfStockThreshold
            ? this.globalOutOfStockThreshold
            : variant.outOfStockThreshold;
        return variant.stockOnHand - variant.stockAllocated - effectiveOutOfStockThreshold;
    }

    areAllSelected(): boolean {
        return !!this.variants && this.selectedVariantIds.length === this.variants.length;
    }

    onAssetChange(variantId: string, event: AssetChange) {
        this.assetChange.emit({
            variantId,
            ...event,
        });
        const index = this.variants.findIndex(v => v.id === variantId);
        this.formArray.at(index).markAsDirty();
    }

    toggleSelectAll() {
        if (this.areAllSelected()) {
            this.selectedVariantIds = [];
        } else {
            this.selectedVariantIds = this.variants.map(v => v.id);
        }
        this.selectionChange.emit(this.selectedVariantIds);
    }

    toggleSelectVariant(variantId: string) {
        const index = this.selectedVariantIds.indexOf(variantId);
        if (-1 < index) {
            this.selectedVariantIds.splice(index, 1);
        } else {
            this.selectedVariantIds.push(variantId);
        }
        this.selectionChange.emit(this.selectedVariantIds);
    }

    optionGroupName(optionGroupId: string): string | undefined {
        const group = this.optionGroups.find(g => g.id === optionGroupId);
        if (group) {
            const translation =
                group?.translations.find(t => t.languageCode === this.activeLanguage) ??
                group.translations[0];
            return translation.name;
        }
    }

    optionName(option: ProductOptionFragment) {
        const translation =
            option.translations.find(t => t.languageCode === this.activeLanguage) ?? option.translations[0];
        return translation.name;
    }

<<<<<<< HEAD
    pendingFacetValues(variant: ProductVariantFragment) {
        if (this.facets) {
            const formFacetValueIds = this.getFacetValueIds(variant.id);
            const variantFacetValueIds = variant.facetValues.map(fv => fv.id);
            return formFacetValueIds
                .filter(x => !variantFacetValueIds.includes(x))
                .map(id => this.facetValues.find(fv => fv.id === id))
                .filter(notNullOrUndefined);
        } else {
            return [];
        }
    }

    existingFacetValues(variant: ProductVariantFragment) {
        const formFacetValueIds = this.getFacetValueIds(variant.id);
        const intersection = [...formFacetValueIds].filter(x =>
            variant.facetValues.map(fv => fv.id).includes(x),
        );
        return intersection
            .map(id => variant.facetValues.find(fv => fv.id === id))
            .filter(notNullOrUndefined);
=======
    currentOrPendingFacetValues(variant: ProductVariant.Fragment) {
        return this.pendingFacetValueChanges[variant.id] ?? variant.facetValues;
    }

    selectFacetValue(variant: ProductVariantFragment) {
        return this.modalService
            .fromComponent(ApplyFacetDialogComponent, {
                size: 'md',
                closable: true,
            })
            .subscribe(facetValues => {
                if (facetValues) {
                    const existingFacetValueIds = variant ? variant.facetValues.map(fv => fv.id) : [];
                    const variantFormGroup = this.formArray.controls.find(c => c.value.id === variant.id);
                    if (variantFormGroup) {
                        const uniqueFacetValueIds = unique([
                            ...existingFacetValueIds,
                            ...facetValues.map(fv => fv.id),
                        ]);
                        variantFormGroup.patchValue({ facetValueIds: uniqueFacetValueIds });
                        variantFormGroup.markAsDirty();
                        if (!this.pendingFacetValueChanges[variant.id]) {
                            this.pendingFacetValueChanges[variant.id] = variant.facetValues.slice(0);
                        }
                        this.pendingFacetValueChanges[variant.id].push(...facetValues);
                    }
                    this.changeDetector.markForCheck();
                }
            });
>>>>>>> a866a515
    }

    removeFacetValue(variant: ProductVariantFragment, facetValueId: string) {
        const formGroup = this.formGroupMap.get(variant.id);
        if (formGroup) {
            const newValue = (formGroup.value as VariantFormValue).facetValueIds.filter(
                id => id !== facetValueId,
            );
            formGroup.patchValue({
                facetValueIds: newValue,
            });
            formGroup.markAsDirty();
            if (!this.pendingFacetValueChanges[variant.id]) {
                this.pendingFacetValueChanges[variant.id] = variant.facetValues.slice(0);
            }
            this.pendingFacetValueChanges[variant.id] = this.pendingFacetValueChanges[variant.id].filter(
                fv => fv.id !== facetValueId,
            );
        }
    }

    isVariantSelected(variantId: string): boolean {
        return -1 < this.selectedVariantIds.indexOf(variantId);
    }

    editOption(option: ProductVariantFragment['options'][number]) {
        this.modalService
            .fromComponent(UpdateProductOptionDialogComponent, {
                size: 'md',
                locals: {
                    productOption: option,
                    activeLanguage: this.activeLanguage,
                    customFields: this.customOptionFields,
                },
            })
            .subscribe(result => {
                if (result) {
                    this.updateProductOption.emit(result);
                }
            });
    }

    private buildFormGroupMap() {
        this.formGroupMap.clear();
        for (const controlGroup of this.formArray.controls) {
            this.formGroupMap.set(controlGroup.value.id, controlGroup as FormGroup);
        }
        this.changeDetector.markForCheck();
    }

    private getFacetValueIds(id: string): string[] {
        const formValue: VariantFormValue = this.formGroupMap.get(id)?.value;
        return formValue.facetValueIds;
    }
}<|MERGE_RESOLUTION|>--- conflicted
+++ resolved
@@ -12,32 +12,20 @@
 import {
     CustomFieldConfig,
     DataService,
-<<<<<<< HEAD
     FacetValueFragment,
     FacetWithValuesFragment,
-    flattenFacetValues,
-=======
->>>>>>> a866a515
     GlobalFlag,
     LanguageCode,
     ModalService,
     Permission,
     ProductDetailFragment,
     ProductOptionFragment,
-<<<<<<< HEAD
-=======
-    ProductVariant,
->>>>>>> a866a515
     ProductVariantFragment,
     TaxCategory,
     UpdateProductOptionInput,
 } from '@vendure/admin-ui/core';
 import { DEFAULT_CHANNEL_CODE } from '@vendure/common/lib/shared-constants';
-<<<<<<< HEAD
-import { notNullOrUndefined } from '@vendure/common/lib/shared-utils';
-=======
 import { unique } from '@vendure/common/lib/unique';
->>>>>>> a866a515
 import { Subscription } from 'rxjs';
 import { debounceTime, distinctUntilChanged, map } from 'rxjs/operators';
 
@@ -62,22 +50,13 @@
     @Input() paginationConfig: PaginationConfig;
     @Input() channelPriceIncludesTax: boolean;
     @Input() taxCategories: TaxCategory[];
-<<<<<<< HEAD
-    @Input() facets: FacetWithValuesFragment[];
     @Input() optionGroups: ProductDetailFragment['optionGroups'];
-=======
-    @Input() optionGroups: ProductDetail.OptionGroups[];
->>>>>>> a866a515
     @Input() customFields: CustomFieldConfig[];
     @Input() customOptionFields: CustomFieldConfig[];
     @Input() activeLanguage: LanguageCode;
     @Input() pendingAssetChanges: { [variantId: string]: SelectedAssets };
-<<<<<<< HEAD
+    @Input() pendingFacetValueChanges: { [variantId: string]: ProductVariantFragment['facetValues'] };
     @Output() assignToChannel = new EventEmitter<ProductVariantFragment>();
-=======
-    @Input() pendingFacetValueChanges: { [variantId: string]: ProductVariantFragment['facetValues'] };
-    @Output() assignToChannel = new EventEmitter<ProductVariant.Fragment>();
->>>>>>> a866a515
     @Output() removeFromChannel = new EventEmitter<{
         channelId: string;
         variant: ProductVariantFragment;
@@ -91,10 +70,6 @@
     globalTrackInventory: boolean;
     globalOutOfStockThreshold: number;
     readonly updatePermission = [Permission.UpdateCatalog, Permission.UpdateProduct];
-<<<<<<< HEAD
-    private facetValues: FacetValueFragment[];
-=======
->>>>>>> a866a515
     private subscription: Subscription;
 
     constructor(
@@ -219,30 +194,7 @@
         return translation.name;
     }
 
-<<<<<<< HEAD
-    pendingFacetValues(variant: ProductVariantFragment) {
-        if (this.facets) {
-            const formFacetValueIds = this.getFacetValueIds(variant.id);
-            const variantFacetValueIds = variant.facetValues.map(fv => fv.id);
-            return formFacetValueIds
-                .filter(x => !variantFacetValueIds.includes(x))
-                .map(id => this.facetValues.find(fv => fv.id === id))
-                .filter(notNullOrUndefined);
-        } else {
-            return [];
-        }
-    }
-
-    existingFacetValues(variant: ProductVariantFragment) {
-        const formFacetValueIds = this.getFacetValueIds(variant.id);
-        const intersection = [...formFacetValueIds].filter(x =>
-            variant.facetValues.map(fv => fv.id).includes(x),
-        );
-        return intersection
-            .map(id => variant.facetValues.find(fv => fv.id === id))
-            .filter(notNullOrUndefined);
-=======
-    currentOrPendingFacetValues(variant: ProductVariant.Fragment) {
+    currentOrPendingFacetValues(variant: ProductVariantFragment) {
         return this.pendingFacetValueChanges[variant.id] ?? variant.facetValues;
     }
 
@@ -271,7 +223,6 @@
                     this.changeDetector.markForCheck();
                 }
             });
->>>>>>> a866a515
     }
 
     removeFacetValue(variant: ProductVariantFragment, facetValueId: string) {
