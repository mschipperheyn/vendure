import { Location } from '@angular/common';
import { ChangeDetectionStrategy, ChangeDetectorRef, Component, OnDestroy, OnInit } from '@angular/core';
import { FormArray, FormBuilder, FormControl, FormGroup, Validators } from '@angular/forms';
import { ActivatedRoute, Router } from '@angular/router';
import { marker as _ } from '@biesbjerg/ngx-translate-extract-marker';
import {
    BaseDetailComponent,
    CreateProductInput,
    createUpdatedTranslatable,
    CustomFieldConfig,
    DataService,
<<<<<<< HEAD
    FacetWithValuesFragment,
=======
    FacetValueFragment,
>>>>>>> a866a515
    findTranslation,
    getChannelCodeFromUserStatus,
    GetProductWithVariantsQuery,
    LanguageCode,
    LogicalOperator,
    ModalService,
    NotificationService,
    Permission,
<<<<<<< HEAD
    ProductDetailFragment,
=======
    ProductDetail,
    ProductVariant,
>>>>>>> a866a515
    ProductVariantFragment,
    ServerConfigService,
    TaxCategoryFragment,
    unicodePatternValidator,
    UpdateProductInput,
    UpdateProductMutation,
    UpdateProductOptionInput,
    UpdateProductVariantInput,
    UpdateProductVariantsMutation,
} from '@vendure/admin-ui/core';
import { normalizeString } from '@vendure/common/lib/normalize-string';
import { DEFAULT_CHANNEL_CODE } from '@vendure/common/lib/shared-constants';
import { notNullOrUndefined } from '@vendure/common/lib/shared-utils';
import { unique } from '@vendure/common/lib/unique';
import { BehaviorSubject, combineLatest, concat, EMPTY, from, merge, Observable } from 'rxjs';
import {
    debounceTime,
    distinctUntilChanged,
    filter,
    map,
    mergeMap,
    shareReplay,
    skip,
    skipUntil,
    startWith,
    switchMap,
    switchMapTo,
    take,
    takeUntil,
    tap,
    withLatestFrom,
} from 'rxjs/operators';

import { ProductDetailService } from '../../providers/product-detail/product-detail.service';
import { ApplyFacetDialogComponent } from '../apply-facet-dialog/apply-facet-dialog.component';
import { AssignProductsToChannelDialogComponent } from '../assign-products-to-channel-dialog/assign-products-to-channel-dialog.component';
import { CreateProductVariantsConfig } from '../generate-product-variants/generate-product-variants.component';
import { VariantAssetChange } from '../product-variants-list/product-variants-list.component';

import { PaginationConfig, SelectedAssets, TabName, VariantFormValue } from './product-detail.types';

@Component({
    selector: 'vdr-product-detail',
    templateUrl: './product-detail.component.html',
    styleUrls: ['./product-detail.component.scss'],
    changeDetection: ChangeDetectionStrategy.OnPush,
})
export class ProductDetailComponent
    extends BaseDetailComponent<NonNullable<GetProductWithVariantsQuery['product']>>
    implements OnInit, OnDestroy
{
    activeTab$: Observable<TabName>;
    product$: Observable<NonNullable<GetProductWithVariantsQuery['product']>>;
    variants$: Observable<ProductVariantFragment[]>;
    taxCategories$: Observable<TaxCategoryFragment[]>;
    customFields: CustomFieldConfig[];
    customVariantFields: CustomFieldConfig[];
    customOptionGroupFields: CustomFieldConfig[];
    customOptionFields: CustomFieldConfig[];
    detailForm: FormGroup;
    filterInput = new FormControl('');
    assetChanges: SelectedAssets = {};
    variantAssetChanges: { [variantId: string]: SelectedAssets } = {};
<<<<<<< HEAD
    variantFacetValueChanges: { [variantId: string]: string[] } = {};
    productChannels$: Observable<ProductDetailFragment['channels']>;
    facetValues$: Observable<ProductDetailFragment['facetValues']>;
    facets$: Observable<FacetWithValuesFragment[]>;
=======
    variantFacetValueChanges: { [variantId: string]: ProductVariantFragment['facetValues'] } = {};
    productChannels$: Observable<ProductDetail.Channels[]>;
    facetValues$: Observable<ProductDetail.FacetValues[]>;
>>>>>>> a866a515
    totalItems$: Observable<number>;
    currentPage$ = new BehaviorSubject(1);
    itemsPerPage$ = new BehaviorSubject(10);
    paginationConfig$: Observable<PaginationConfig>;
    selectedVariantIds: string[] = [];
    variantDisplayMode: 'card' | 'table' = 'card';
    createVariantsConfig: CreateProductVariantsConfig = { groups: [], variants: [] };
    channelPriceIncludesTax$: Observable<boolean>;
    // Used to store all ProductVariants which have been loaded.
    // It is needed when saving changes to variants.
    private productVariantMap = new Map<string, ProductVariantFragment>();
    public readonly updatePermissions = [Permission.UpdateCatalog, Permission.UpdateProduct];

    constructor(
        route: ActivatedRoute,
        router: Router,
        serverConfigService: ServerConfigService,
        private productDetailService: ProductDetailService,
        private formBuilder: FormBuilder,
        private modalService: ModalService,
        private notificationService: NotificationService,
        protected dataService: DataService,
        private location: Location,
        private changeDetector: ChangeDetectorRef,
    ) {
        super(route, router, serverConfigService, dataService);
        this.customFields = this.getCustomFieldConfig('Product');
        this.customVariantFields = this.getCustomFieldConfig('ProductVariant');
        this.customOptionGroupFields = this.getCustomFieldConfig('ProductOptionGroup');
        this.customOptionFields = this.getCustomFieldConfig('ProductOption');
        this.detailForm = this.formBuilder.group({
            product: this.formBuilder.group({
                enabled: true,
                name: ['', Validators.required],
                autoUpdateVariantNames: true,
                slug: ['', unicodePatternValidator(/^[\p{Letter}0-9_-]+$/)],
                description: '',
                facetValueIds: [[]],
                customFields: this.formBuilder.group(
                    this.customFields.reduce((hash, field) => ({ ...hash, [field.name]: '' }), {}),
                ),
            }),
            variants: this.formBuilder.array([]),
        });
    }

    ngOnInit() {
        this.init();
        this.product$ = this.entity$;
        this.totalItems$ = this.product$.pipe(map(product => product.variantList.totalItems));
        this.paginationConfig$ = combineLatest(this.totalItems$, this.itemsPerPage$, this.currentPage$).pipe(
            map(([totalItems, itemsPerPage, currentPage]) => ({
                totalItems,
                itemsPerPage,
                currentPage,
            })),
        );
        const variants$ = this.product$.pipe(map(product => product.variantList.items));
        const filterTerm$ = this.filterInput.valueChanges.pipe(
            startWith(''),
            debounceTime(200),
            shareReplay(),
        );
        const initialVariants$ = this.product$.pipe(map(p => p.variantList.items));
        const updatedVariants$ = combineLatest(filterTerm$, this.currentPage$, this.itemsPerPage$).pipe(
            skipUntil(initialVariants$),
            skip(1),
            switchMap(([term, currentPage, itemsPerPage]) => {
                return this.dataService.product
                    .getProductVariants(
                        {
                            skip: (currentPage - 1) * itemsPerPage,
                            take: itemsPerPage,
                            ...(term
                                ? { filter: { name: { contains: term }, sku: { contains: term } } }
                                : {}),
                            filterOperator: LogicalOperator.OR,
                        },
                        this.id,
                    )
                    .mapStream(({ productVariants }) => productVariants.items);
            }),
            shareReplay({ bufferSize: 1, refCount: true }),
        );
        this.variants$ = merge(initialVariants$, updatedVariants$).pipe(
            tap(variants => {
                for (const variant of variants) {
                    this.productVariantMap.set(variant.id, variant);
                }
            }),
        );
        this.taxCategories$ = this.productDetailService.getTaxCategories().pipe(takeUntil(this.destroy$));
        this.activeTab$ = this.route.paramMap.pipe(map(qpm => qpm.get('tab') as any));

        combineLatest(updatedVariants$, this.languageCode$)
            .pipe(takeUntil(this.destroy$))
            .subscribe(([variants, languageCode]) => {
                this.buildVariantFormArray(variants, languageCode);
            });

        const productFacetValues$ = this.product$.pipe(map(product => product.facetValues));
        const productGroup = this.getProductFormGroup();
        // tslint:disable-next-line:no-non-null-assertion
        const formFacetValueIdChanges$ = productGroup.get('facetValueIds')!.valueChanges.pipe(
            skip(1),
            distinctUntilChanged(),
            switchMap(ids =>
                this.dataService.facet
                    .getFacetValues({ filter: { id: { in: ids } } })
                    .mapSingle(({ facetValues }) => facetValues.items),
            ),
            shareReplay(1),
        );
        this.facetValues$ = concat(
            productFacetValues$.pipe(take(1)),
            productFacetValues$.pipe(switchMapTo(formFacetValueIdChanges$)),
        );
        this.productChannels$ = this.product$.pipe(map(p => p.channels));
        this.channelPriceIncludesTax$ = this.dataService.settings
            .getActiveChannel('cache-first')
            .refetchOnChannelChange()
            .mapStream(data => data.activeChannel.pricesIncludeTax)
            .pipe(shareReplay(1));
    }

    ngOnDestroy() {
        this.destroy();
    }

    navigateToTab(tabName: TabName) {
        this.location.replaceState(
            this.router
                .createUrlTree(['./', { ...this.route.snapshot.params, tab: tabName }], {
                    queryParamsHandling: 'merge',
                    relativeTo: this.route,
                })
                .toString(),
        );
    }

    isDefaultChannel(channelCode: string): boolean {
        return channelCode === DEFAULT_CHANNEL_CODE;
    }

    setPage(page: number) {
        this.currentPage$.next(page);
    }

    setItemsPerPage(value: string) {
        this.itemsPerPage$.next(+value);
        this.currentPage$.next(1);
    }

    assignToChannel() {
        this.productChannels$
            .pipe(
                take(1),
                switchMap(channels => {
                    return this.modalService.fromComponent(AssignProductsToChannelDialogComponent, {
                        size: 'lg',
                        locals: {
                            productIds: [this.id],
                            currentChannelIds: channels.map(c => c.id),
                        },
                    });
                }),
            )
            .subscribe();
    }

    removeFromChannel(channelId: string) {
        from(getChannelCodeFromUserStatus(this.dataService, channelId))
            .pipe(
                switchMap(({ channelCode }) => {
                    return this.modalService.dialog({
                        title: _('catalog.remove-product-from-channel'),
                        buttons: [
                            { type: 'secondary', label: _('common.cancel') },
                            {
                                type: 'danger',
                                label: _('catalog.remove-from-channel'),
                                translationVars: { channelCode },
                                returnValue: true,
                            },
                        ],
                    });
                }),
                switchMap(response =>
                    response
                        ? this.dataService.product.removeProductsFromChannel({
                              channelId,
                              productIds: [this.id],
                          })
                        : EMPTY,
                ),
            )
            .subscribe(
                () => {
                    this.notificationService.success(_('catalog.notify-remove-product-from-channel-success'));
                },
                err => {
                    this.notificationService.error(_('catalog.notify-remove-product-from-channel-error'));
                },
            );
    }

    assignVariantToChannel(variant: ProductVariantFragment) {
        return this.modalService
            .fromComponent(AssignProductsToChannelDialogComponent, {
                size: 'lg',
                locals: {
                    productIds: [this.id],
                    productVariantIds: [variant.id],
                    currentChannelIds: variant.channels.map(c => c.id),
                },
            })
            .subscribe();
    }

    removeVariantFromChannel({
        channelId,
        variant,
    }: {
        channelId: string;
        variant: ProductVariantFragment;
    }) {
        from(getChannelCodeFromUserStatus(this.dataService, channelId))
            .pipe(
                switchMap(({ channelCode }) => {
                    return this.modalService.dialog({
                        title: _('catalog.remove-product-variant-from-channel'),
                        buttons: [
                            { type: 'secondary', label: _('common.cancel') },
                            {
                                type: 'danger',
                                label: _('catalog.remove-from-channel'),
                                translationVars: { channelCode },
                                returnValue: true,
                            },
                        ],
                    });
                }),
                switchMap(response =>
                    response
                        ? this.dataService.product.removeVariantsFromChannel({
                              channelId,
                              productVariantIds: [variant.id],
                          })
                        : EMPTY,
                ),
            )
            .subscribe(
                () => {
                    this.notificationService.success(_('catalog.notify-remove-variant-from-channel-success'));
                },
                err => {
                    this.notificationService.error(_('catalog.notify-remove-variant-from-channel-error'));
                },
            );
    }

    assetsChanged(): boolean {
        return !!Object.values(this.assetChanges).length;
    }

    variantAssetsChanged(): boolean {
        return !!Object.keys(this.variantAssetChanges).length;
    }

    variantAssetChange(event: VariantAssetChange) {
        this.variantAssetChanges[event.variantId] = event;
    }

    /**
     * If creating a new product, automatically generate the slug based on the product name.
     */
    updateSlug(nameValue: string) {
        combineLatest(this.entity$, this.languageCode$)
            .pipe(take(1))
            .subscribe(([entity, languageCode]) => {
                const slugControl = this.detailForm.get(['product', 'slug']);
                const currentTranslation = findTranslation(entity, languageCode);
                const currentSlugIsEmpty = !currentTranslation || !currentTranslation.slug;
                if (slugControl && slugControl.pristine && currentSlugIsEmpty) {
                    slugControl.setValue(normalizeString(`${nameValue}`, '-'));
                }
            });
    }

    selectProductFacetValue() {
        this.displayFacetValueModal().subscribe(facetValueIds => {
            if (facetValueIds) {
                const productGroup = this.getProductFormGroup();
                const currentFacetValueIds = productGroup.value.facetValueIds;
                productGroup.patchValue({
                    facetValueIds: unique([...currentFacetValueIds, ...facetValueIds]),
                });
                productGroup.markAsDirty();
            }
        });
    }

    updateProductOption(input: UpdateProductOptionInput & { autoUpdate: boolean }) {
        combineLatest(this.product$, this.languageCode$)
            .pipe(
                take(1),
                mergeMap(([product, languageCode]) =>
                    this.productDetailService.updateProductOption(input, product, languageCode),
                ),
            )
            .subscribe(
                () => {
                    this.notificationService.success(_('common.notify-update-success'), {
                        entity: 'ProductOption',
                    });
                },
                err => {
                    this.notificationService.error(_('common.notify-update-error'), {
                        entity: 'ProductOption',
                    });
                },
            );
    }

    removeProductFacetValue(facetValueId: string) {
        const productGroup = this.getProductFormGroup();
        const currentFacetValueIds = productGroup.value.facetValueIds;
        productGroup.patchValue({
            facetValueIds: currentFacetValueIds.filter(id => id !== facetValueId),
        });
        productGroup.markAsDirty();
    }

    variantsToCreateAreValid(): boolean {
        return (
            0 < this.createVariantsConfig.variants.length &&
            this.createVariantsConfig.variants.every(v => {
                return v.sku !== '';
            })
        );
    }

    private displayFacetValueModal(): Observable<string[] | undefined> {
        return this.modalService
            .fromComponent(ApplyFacetDialogComponent, {
                size: 'md',
                closable: true,
            })
            .pipe(map(facetValues => facetValues && facetValues.map(v => v.id)));
    }

    create() {
        const productGroup = this.getProductFormGroup();
        if (!productGroup.dirty) {
            return;
        }
        combineLatest(this.product$, this.languageCode$)
            .pipe(
                take(1),
                mergeMap(([product, languageCode]) => {
                    const newProduct = this.getUpdatedProduct(
                        product,
                        productGroup as FormGroup,
                        languageCode,
                    ) as CreateProductInput;
                    return this.productDetailService.createProductWithVariants(
                        newProduct,
                        this.createVariantsConfig,
                        languageCode,
                    );
                }),
            )
            .subscribe(
                ({ createProductVariants, productId }) => {
                    this.notificationService.success(_('common.notify-create-success'), {
                        entity: 'Product',
                    });
                    this.assetChanges = {};
                    this.variantAssetChanges = {};
                    this.detailForm.markAsPristine();
                    this.router.navigate(['../', productId], { relativeTo: this.route });
                },
                err => {
                    // tslint:disable-next-line:no-console
                    console.error(err);
                    this.notificationService.error(_('common.notify-create-error'), {
                        entity: 'Product',
                    });
                },
            );
    }

    save() {
        combineLatest(this.product$, this.languageCode$, this.channelPriceIncludesTax$)
            .pipe(
                take(1),
                mergeMap(([product, languageCode, priceIncludesTax]) => {
                    const productGroup = this.getProductFormGroup();
                    let productInput: UpdateProductInput | undefined;
                    let variantsInput: UpdateProductVariantInput[] | undefined;

                    if (productGroup.dirty || this.assetsChanged()) {
                        productInput = this.getUpdatedProduct(
                            product,
                            productGroup as FormGroup,
                            languageCode,
                        ) as UpdateProductInput;
                    }
                    const variantsArray = this.detailForm.get('variants');
                    if ((variantsArray && variantsArray.dirty) || this.variantAssetsChanged()) {
                        variantsInput = this.getUpdatedProductVariants(
                            product,
                            variantsArray as FormArray,
                            languageCode,
                            priceIncludesTax,
                        );
                    }

                    return this.productDetailService.updateProduct({
                        product,
                        languageCode,
                        autoUpdate:
                            this.detailForm.get(['product', 'autoUpdateVariantNames'])?.value ?? false,
                        productInput,
                        variantsInput,
                    });
                }),
            )
            .subscribe(
                result => {
                    this.updateSlugAfterSave(result);
                    this.detailForm.markAsPristine();
                    this.assetChanges = {};
                    this.variantAssetChanges = {};
                    this.variantFacetValueChanges = {};
                    this.notificationService.success(_('common.notify-update-success'), {
                        entity: 'Product',
                    });
                    this.changeDetector.markForCheck();
                },
                err => {
                    this.notificationService.error(_('common.notify-update-error'), {
                        entity: 'Product',
                    });
                },
            );
    }

    canDeactivate(): boolean {
        return super.canDeactivate() && !this.assetChanges.assets && !this.assetChanges.featuredAsset;
    }

    /**
     * Sets the values of the form on changes to the product or current language.
     */
    protected setFormValues(
        product: NonNullable<GetProductWithVariantsQuery['product']>,
        languageCode: LanguageCode,
    ) {
        const currentTranslation = findTranslation(product, languageCode);
        this.detailForm.patchValue({
            product: {
                enabled: product.enabled,
                name: currentTranslation ? currentTranslation.name : '',
                slug: currentTranslation ? currentTranslation.slug : '',
                description: currentTranslation ? currentTranslation.description : '',
                facetValueIds: product.facetValues.map(fv => fv.id),
            },
        });

        if (this.customFields.length) {
            this.setCustomFieldFormValues(
                this.customFields,
                this.detailForm.get(['product', 'customFields']),
                product,
                currentTranslation,
            );
        }
        this.buildVariantFormArray(product.variantList.items, languageCode);
    }

    private buildVariantFormArray(variants: ProductVariantFragment[], languageCode: LanguageCode) {
        const variantsFormArray = this.detailForm.get('variants') as FormArray;
        variants.forEach((variant, i) => {
            const variantTranslation = findTranslation(variant, languageCode);
            const pendingFacetValueChanges = this.variantFacetValueChanges[variant.id];
            const facetValueIds = pendingFacetValueChanges
                ? pendingFacetValueChanges.map(fv => fv.id)
                : variant.facetValues.map(fv => fv.id);
            const group: VariantFormValue = {
                id: variant.id,
                enabled: variant.enabled,
                sku: variant.sku,
                name: variantTranslation ? variantTranslation.name : '',
                price: variant.price,
                priceWithTax: variant.priceWithTax,
                taxCategoryId: variant.taxCategory.id,
                stockOnHand: variant.stockOnHand,
                useGlobalOutOfStockThreshold: variant.useGlobalOutOfStockThreshold,
                outOfStockThreshold: variant.outOfStockThreshold,
                trackInventory: variant.trackInventory,
                facetValueIds,
            };

            let variantFormGroup = variantsFormArray.controls.find(c => c.value.id === variant.id) as
                | FormGroup
                | undefined;
            if (variantFormGroup) {
                if (variantFormGroup.pristine) {
                    variantFormGroup.patchValue(group);
                }
            } else {
                variantFormGroup = this.formBuilder.group({
                    ...group,
                    facetValueIds: this.formBuilder.control(facetValueIds),
                });
                variantsFormArray.insert(i, variantFormGroup);
            }
            if (this.customVariantFields.length) {
                let customFieldsGroup = variantFormGroup.get(['customFields']) as FormGroup | undefined;

                if (!customFieldsGroup) {
                    customFieldsGroup = this.formBuilder.group(
                        this.customVariantFields.reduce((hash, field) => ({ ...hash, [field.name]: '' }), {}),
                    );
                    variantFormGroup.addControl('customFields', customFieldsGroup);
                }
                this.setCustomFieldFormValues(
                    this.customVariantFields,
                    customFieldsGroup,
                    variant,
                    variantTranslation,
                );
            }
        });
    }

    /**
     * Given a product and the value of the detailForm, this method creates an updated copy of the product which
     * can then be persisted to the API.
     */
    private getUpdatedProduct(
        product: NonNullable<GetProductWithVariantsQuery['product']>,
        productFormGroup: FormGroup,
        languageCode: LanguageCode,
    ): UpdateProductInput | CreateProductInput {
        const updatedProduct = createUpdatedTranslatable({
            translatable: product,
            updatedFields: productFormGroup.value,
            customFieldConfig: this.customFields,
            languageCode,
            defaultTranslation: {
                languageCode,
                name: product.name || '',
                slug: product.slug || '',
                description: product.description || '',
            },
        });
        return {
            ...updatedProduct,
            assetIds: this.assetChanges.assets?.map(a => a.id),
            featuredAssetId: this.assetChanges.featuredAsset?.id,
            facetValueIds: productFormGroup.value.facetValueIds,
        } as UpdateProductInput | CreateProductInput;
    }

    /**
     * Given an array of product variants and the values from the detailForm, this method creates an new array
     * which can be persisted to the API.
     */
    private getUpdatedProductVariants(
        product: NonNullable<GetProductWithVariantsQuery['product']>,
        variantsFormArray: FormArray,
        languageCode: LanguageCode,
        priceIncludesTax: boolean,
    ): UpdateProductVariantInput[] {
        const dirtyFormControls = variantsFormArray.controls.filter(c => c.dirty);
        const dirtyVariants = dirtyFormControls
            .map(c => this.productVariantMap.get(c.value.id))
            .filter(notNullOrUndefined);
        const dirtyVariantValues = dirtyFormControls.map(c => c.value);

        if (dirtyVariants.length !== dirtyVariantValues.length) {
            throw new Error(_(`error.product-variant-form-values-do-not-match`));
        }
        return dirtyVariants
            .map((variant, i) => {
                const formValue: VariantFormValue = dirtyVariantValues.find(value => value.id === variant.id);
                const result: UpdateProductVariantInput = createUpdatedTranslatable({
                    translatable: variant,
                    updatedFields: formValue,
                    customFieldConfig: this.customVariantFields,
                    languageCode,
                    defaultTranslation: {
                        languageCode,
                        name: '',
                    },
                });
                result.taxCategoryId = formValue.taxCategoryId;
                result.facetValueIds = formValue.facetValueIds;
                result.price = priceIncludesTax ? formValue.priceWithTax : formValue.price;
                const assetChanges = this.variantAssetChanges[variant.id];
                if (assetChanges) {
                    result.featuredAssetId = assetChanges.featuredAsset?.id;
                    result.assetIds = assetChanges.assets?.map(a => a.id);
                }
                return result;
            })
            .filter(notNullOrUndefined);
    }

    private getProductFormGroup(): FormGroup {
        return this.detailForm.get('product') as FormGroup;
    }

    /**
     * The server may alter the slug value in order to normalize and ensure uniqueness upon saving.
     */
    private updateSlugAfterSave(results: Array<UpdateProductMutation | UpdateProductVariantsMutation>) {
        const firstResult = results[0];
        const slugControl = this.detailForm.get(['product', 'slug']);

        function isUpdateMutation(input: any): input is UpdateProductMutation {
            return input.hasOwnProperty('updateProduct');
        }

        if (slugControl && isUpdateMutation(firstResult)) {
            slugControl.setValue(firstResult.updateProduct.slug, { emitEvent: false });
        }
    }
}<|MERGE_RESOLUTION|>--- conflicted
+++ resolved
@@ -9,11 +9,7 @@
     createUpdatedTranslatable,
     CustomFieldConfig,
     DataService,
-<<<<<<< HEAD
-    FacetWithValuesFragment,
-=======
     FacetValueFragment,
->>>>>>> a866a515
     findTranslation,
     getChannelCodeFromUserStatus,
     GetProductWithVariantsQuery,
@@ -22,12 +18,7 @@
     ModalService,
     NotificationService,
     Permission,
-<<<<<<< HEAD
     ProductDetailFragment,
-=======
-    ProductDetail,
-    ProductVariant,
->>>>>>> a866a515
     ProductVariantFragment,
     ServerConfigService,
     TaxCategoryFragment,
@@ -91,16 +82,9 @@
     filterInput = new FormControl('');
     assetChanges: SelectedAssets = {};
     variantAssetChanges: { [variantId: string]: SelectedAssets } = {};
-<<<<<<< HEAD
-    variantFacetValueChanges: { [variantId: string]: string[] } = {};
+    variantFacetValueChanges: { [variantId: string]: ProductVariantFragment['facetValues'] } = {};
     productChannels$: Observable<ProductDetailFragment['channels']>;
     facetValues$: Observable<ProductDetailFragment['facetValues']>;
-    facets$: Observable<FacetWithValuesFragment[]>;
-=======
-    variantFacetValueChanges: { [variantId: string]: ProductVariantFragment['facetValues'] } = {};
-    productChannels$: Observable<ProductDetail.Channels[]>;
-    facetValues$: Observable<ProductDetail.FacetValues[]>;
->>>>>>> a866a515
     totalItems$: Observable<number>;
     currentPage$ = new BehaviorSubject(1);
     itemsPerPage$ = new BehaviorSubject(10);
