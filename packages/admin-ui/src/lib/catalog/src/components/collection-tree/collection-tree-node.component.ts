--- conflicted
+++ resolved
@@ -37,12 +37,9 @@
     constructor(
         @SkipSelf() @Optional() private parent: CollectionTreeNodeComponent,
         private dataService: DataService,
-<<<<<<< HEAD
         private collectionTreeService: CollectionTreeService,
-=======
         private router: Router,
         private route: ActivatedRoute,
->>>>>>> 449c584a
     ) {
         if (parent) {
             this.depth = parent.depth + 1;
