import { Injectable } from '@angular/core';
import {
    CreateProductInput,
    CreateProductVariantInput,
    DataService,
    DeletionResult,
    FacetWithValuesFragment,
    findTranslation,
    GetProductWithVariantsQuery,
    LanguageCode,
    UpdateProductInput,
    UpdateProductMutation,
    UpdateProductOptionInput,
    UpdateProductVariantInput,
    UpdateProductVariantsMutation,
} from '@vendure/admin-ui/core';
import { normalizeString } from '@vendure/common/lib/normalize-string';
import { notNullOrUndefined } from '@vendure/common/lib/shared-utils';
import { forkJoin, Observable, of, throwError } from 'rxjs';
import { map, mergeMap, shareReplay, switchMap } from 'rxjs/operators';

import { CreateProductVariantsConfig } from '../../components/generate-product-variants/generate-product-variants.component';

import { replaceLast } from './replace-last';

/**
 * Handles the logic for making the API calls to perform CRUD operations on a Product and its related
 * entities. This logic was extracted out of the component because it became too large and hard to follow.
 */
@Injectable({
    providedIn: 'root',
})
export class ProductDetailService {
    constructor(private dataService: DataService) {}

<<<<<<< HEAD
    getFacets(): Observable<FacetWithValuesFragment[]> {
        return this.dataService.facet.getAllFacets().mapSingle(data => data.facets.items);
    }

=======
>>>>>>> a866a515
    getTaxCategories() {
        return this.dataService.settings
            .getTaxCategories()
            .mapSingle(data => data.taxCategories)
            .pipe(shareReplay(1));
    }

    createProductWithVariants(
        input: CreateProductInput,
        createVariantsConfig: CreateProductVariantsConfig,
        languageCode: LanguageCode,
    ) {
        const createProduct$ = this.dataService.product.createProduct(input);
        const nonEmptyOptionGroups = createVariantsConfig.groups.filter(g => 0 < g.values.length);
        const createOptionGroups$ = this.createProductOptionGroups(nonEmptyOptionGroups, languageCode);

        return forkJoin(createProduct$, createOptionGroups$).pipe(
            mergeMap(([{ createProduct }, optionGroups]) => {
                const addOptionsToProduct$ = optionGroups.length
                    ? forkJoin(
                          optionGroups.map(optionGroup => {
                              return this.dataService.product.addOptionGroupToProduct({
                                  productId: createProduct.id,
                                  optionGroupId: optionGroup.id,
                              });
                          }),
                      )
                    : of([]);
                return addOptionsToProduct$.pipe(
                    map(() => {
                        return { createProduct, optionGroups };
                    }),
                );
            }),
            mergeMap(({ createProduct, optionGroups }) => {
                const variants = createVariantsConfig.variants.map(v => {
                    const optionIds = optionGroups.length
                        ? v.optionValues.map((optionName, index) => {
                              const option = optionGroups[index].options.find(o => o.name === optionName);
                              if (!option) {
                                  throw new Error(
                                      `Could not find a matching ProductOption "${optionName}" when creating variant`,
                                  );
                              }
                              return option.id;
                          })
                        : [];
                    return {
                        ...v,
                        optionIds,
                    };
                });
                const options = optionGroups.map(og => og.options).reduce((flat, o) => [...flat, ...o], []);
                return this.createProductVariants(createProduct, variants, options, languageCode);
            }),
        );
    }

    createProductOptionGroups(groups: Array<{ name: string; values: string[] }>, languageCode: LanguageCode) {
        return groups.length
            ? forkJoin(
                  groups.map(c => {
                      return this.dataService.product
                          .createProductOptionGroups({
                              code: normalizeString(c.name, '-'),
                              translations: [{ languageCode, name: c.name }],
                              options: c.values.map(v => ({
                                  code: normalizeString(v, '-'),
                                  translations: [{ languageCode, name: v }],
                              })),
                          })
                          .pipe(map(data => data.createProductOptionGroup));
                  }),
              )
            : of([]);
    }

    createProductVariants(
        product: { name: string; id: string },
        variantData: Array<{ price: number; sku: string; stock: number; optionIds: string[] }>,
        options: Array<{ id: string; name: string }>,
        languageCode: LanguageCode,
    ) {
        const variants: CreateProductVariantInput[] = variantData.map(v => {
            const name = options.length
                ? `${product.name} ${v.optionIds
                      .map(id => options.find(o => o.id === id))
                      .filter(notNullOrUndefined)
                      .map(o => o.name)
                      .join(' ')}`
                : product.name;
            return {
                productId: product.id,
                price: v.price,
                sku: v.sku,
                stockOnHand: v.stock,
                translations: [
                    {
                        languageCode,
                        name,
                    },
                ],
                optionIds: v.optionIds,
            };
        });
        return this.dataService.product.createProductVariants(variants).pipe(
            map(({ createProductVariants }) => ({
                createProductVariants,
                productId: product.id,
            })),
        );
    }

    updateProduct(updateOptions: {
        product: NonNullable<GetProductWithVariantsQuery['product']>;
        languageCode: LanguageCode;
        autoUpdate: boolean;
        productInput?: UpdateProductInput;
        variantsInput?: UpdateProductVariantInput[];
    }) {
        const { product, languageCode, autoUpdate, productInput, variantsInput } = updateOptions;
        const updateOperations: Array<Observable<UpdateProductMutation | UpdateProductVariantsMutation>> = [];
        const updateVariantsInput = variantsInput || [];

        const variants$ = autoUpdate
            ? this.dataService.product
                  .getProductVariants({}, product.id)
                  .mapSingle(({ productVariants }) => productVariants.items)
            : of([]);

        return variants$.pipe(
            mergeMap(variants => {
                if (productInput) {
                    updateOperations.push(this.dataService.product.updateProduct(productInput));
                    const productOldName = findTranslation(product, languageCode)?.name ?? '';
                    const productNewName = findTranslation(productInput, languageCode)?.name;
                    if (productNewName && productOldName !== productNewName && autoUpdate) {
                        for (const variant of variants) {
                            const currentVariantName = findTranslation(variant, languageCode)?.name || '';
                            let variantInput: UpdateProductVariantInput;
                            const existingVariantInput = updateVariantsInput.find(i => i.id === variant.id);
                            if (existingVariantInput) {
                                variantInput = existingVariantInput;
                            } else {
                                variantInput = {
                                    id: variant.id,
                                    translations: [{ languageCode, name: currentVariantName }],
                                };
                                updateVariantsInput.push(variantInput);
                            }
                            const variantTranslation = findTranslation(variantInput, languageCode);
                            if (variantTranslation) {
                                if (variantTranslation.name) {
                                    variantTranslation.name = replaceLast(
                                        variantTranslation.name,
                                        productOldName,
                                        productNewName,
                                    );
                                } else {
                                    // The variant translation was falsy, which occurs
                                    // when defining the product name for a new translation
                                    // language that had not yet been defined.
                                    variantTranslation.name = [
                                        productNewName,
                                        ...variant.options.map(o => o.name),
                                    ].join(' ');
                                }
                            }
                        }
                    }
                }
                if (updateVariantsInput.length) {
                    updateOperations.push(
                        this.dataService.product.updateProductVariants(updateVariantsInput),
                    );
                }
                return forkJoin(updateOperations);
            }),
        );
    }

    updateProductOption(
        input: UpdateProductOptionInput & { autoUpdate: boolean },
        product: NonNullable<GetProductWithVariantsQuery['product']>,
        languageCode: LanguageCode,
    ) {
        const variants$ = input.autoUpdate
            ? this.dataService.product
                  .getProductVariants({}, product.id)
                  .mapSingle(({ productVariants }) => productVariants.items)
            : of([]);

        return variants$.pipe(
            mergeMap(variants => {
                let updateProductVariantNames$: Observable<any> = of([]);
                if (input.autoUpdate) {
                    // Update any ProductVariants' names which include the option name
                    let oldOptionName: string | undefined;
                    const newOptionName = findTranslation(input, languageCode)?.name;
                    if (!newOptionName) {
                        updateProductVariantNames$ = of([]);
                    }
                    const variantsToUpdate: UpdateProductVariantInput[] = [];
                    for (const variant of variants) {
                        if (variant.options.map(o => o.id).includes(input.id)) {
                            if (!oldOptionName) {
                                oldOptionName = findTranslation(
                                    variant.options.find(o => o.id === input.id),
                                    languageCode,
                                )?.name;
                            }
                            const variantName = findTranslation(variant, languageCode)?.name || '';
                            if (oldOptionName && newOptionName && variantName.includes(oldOptionName)) {
                                variantsToUpdate.push({
                                    id: variant.id,
                                    translations: [
                                        {
                                            languageCode,
                                            name: replaceLast(variantName, oldOptionName, newOptionName),
                                        },
                                    ],
                                });
                            }
                        }
                    }
                    if (variantsToUpdate.length) {
                        updateProductVariantNames$ =
                            this.dataService.product.updateProductVariants(variantsToUpdate);
                    }
                }
                return this.dataService.product
                    .updateProductOption(input)
                    .pipe(mergeMap(() => updateProductVariantNames$));
            }),
        );
    }

    deleteProductVariant(id: string, productId: string) {
        return this.dataService.product.deleteProductVariant(id).pipe(
            switchMap(result => {
                if (result.deleteProductVariant.result === DeletionResult.DELETED) {
                    return this.dataService.product.getProduct(productId).single$;
                } else {
                    return throwError(result.deleteProductVariant.message);
                }
            }),
        );
    }
}<|MERGE_RESOLUTION|>--- conflicted
+++ resolved
@@ -33,13 +33,6 @@
 export class ProductDetailService {
     constructor(private dataService: DataService) {}
 
-<<<<<<< HEAD
-    getFacets(): Observable<FacetWithValuesFragment[]> {
-        return this.dataService.facet.getAllFacets().mapSingle(data => data.facets.items);
-    }
-
-=======
->>>>>>> a866a515
     getTaxCategories() {
         return this.dataService.settings
             .getTaxCategories()
