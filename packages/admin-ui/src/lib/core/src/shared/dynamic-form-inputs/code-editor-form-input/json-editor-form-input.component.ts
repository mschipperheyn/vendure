import { AfterViewInit, ChangeDetectionStrategy, ChangeDetectorRef, Component, OnInit } from '@angular/core';
import { AbstractControl, ValidationErrors, ValidatorFn } from '@angular/forms';
import { DefaultFormComponentId } from '@vendure/common/lib/shared-types';

import { FormInputComponent } from '../../../common/component-registry-types';

import { BaseCodeEditorFormInputComponent } from './base-code-editor-form-input.component';

export function jsonValidator(): ValidatorFn {
    return (control: AbstractControl): ValidationErrors | null => {
        const error: ValidationErrors = { jsonInvalid: true };

        try {
            JSON.parse(control.value);
        } catch (e: any) {
            control.setErrors(error);
            return error;
        }

        control.setErrors(null);
        return null;
    };
}

/**
 * @description
 * A JSON editor input with syntax highlighting and error detection. Works well
 * with `text` type fields.
 *
 * @docsCategory custom-input-components
 * @docsPage default-inputs
 */
@Component({
    selector: 'vdr-json-editor-form-input',
    templateUrl: './json-editor-form-input.component.html',
    styleUrls: ['./json-editor-form-input.component.scss'],
    changeDetection: ChangeDetectionStrategy.OnPush,
})
export class JsonEditorFormInputComponent
    extends BaseCodeEditorFormInputComponent
    implements FormInputComponent, AfterViewInit, OnInit
{
    static readonly id: DefaultFormComponentId = 'json-editor-form-input';

    constructor(protected changeDetector: ChangeDetectorRef) {
        super(changeDetector);
    }

    ngOnInit() {
<<<<<<< HEAD
        this.formControl.addValidators(jsonValidator());
    }

    ngAfterViewInit() {
        let lastVal = '';
        const highlight = (editor: HTMLElement) => {
            const code = editor.textContent ?? '';
            if (code === lastVal) {
                return;
            }
            lastVal = code;
            this.errorMessage = this.getJsonError(code);
            this.changeDetector.markForCheck();
            editor.innerHTML = this.syntaxHighlight(code, this.getErrorPos(this.errorMessage));
        };
        this.jar = CodeJar(this.editorElementRef.nativeElement, highlight);
        this.jar.onUpdate(value => {
            this.formControl.setValue(value);
            this.formControl.markAsDirty();
            this.isValid = this.formControl.valid;
        });
        this.jar.updateCode(this.formControl.value);

        if (this.readonly) {
            this.editorElementRef.nativeElement.contentEditable = 'false';
        }
    }

    private getJsonError(json: string): string | undefined {
        try {
            JSON.parse(json);
        } catch (e: any) {
            return e.message;
        }
        return;
    }

    private getErrorPos(errorMessage: string | undefined): number | undefined {
        if (!errorMessage) {
            return;
        }
        const matches = errorMessage.match(/at position (\d+)/);
        const pos = matches?.[1];
        return pos != null ? +pos : undefined;
    }

    private syntaxHighlight(json: string, errorPos: number | undefined) {
        json = json.replace(/&/g, '&amp;').replace(/</g, '&lt;').replace(/>/g, '&gt;');
        let hasMarkedError = false;
        return json.replace(
            /("(\\u[a-zA-Z0-9]{4}|\\[^u]|[^\\"])*"(\s*:)?|\b(true|false|null)\b|-?\d+(?:\.\d*)?(?:[eE][+\-]?\d+)?)/g,
            (match, ...args) => {
                let cls = 'number';
                if (/^"/.test(match)) {
                    if (/:$/.test(match)) {
                        cls = 'key';
                    } else {
                        cls = 'string';
                    }
                } else if (/true|false/.test(match)) {
                    cls = 'boolean';
                } else if (/null/.test(match)) {
                    cls = 'null';
                }
                let errorClass = '';
                if (errorPos && !hasMarkedError) {
                    const length = args[0].length;
                    const offset = args[4];
                    if (errorPos <= length + offset) {
                        errorClass = 'je-error';
                        hasMarkedError = true;
                    }
=======
        this.configure({
            validator: jsonValidator,
            highlight: (json: string, errorPos: number | undefined) => {
                json = json.replace(/&/g, '&amp;').replace(/</g, '&lt;').replace(/>/g, '&gt;');
                let hasMarkedError = false;
                return json.replace(
                    /("(\\u[a-zA-Z0-9]{4}|\\[^u]|[^\\"])*"(\s*:)?|\b(true|false|null)\b|-?\d+(?:\.\d*)?(?:[eE][+\-]?\d+)?)/g,
                    (match, ...args) => {
                        let cls = 'number';
                        if (/^"/.test(match)) {
                            if (/:$/.test(match)) {
                                cls = 'key';
                            } else {
                                cls = 'string';
                            }
                        } else if (/true|false/.test(match)) {
                            cls = 'boolean';
                        } else if (/null/.test(match)) {
                            cls = 'null';
                        }
                        let errorClass = '';
                        if (errorPos && !hasMarkedError) {
                            const length = args[0].length;
                            const offset = args[4];
                            if (errorPos <= length + offset) {
                                errorClass = 'je-error';
                                hasMarkedError = true;
                            }
                        }
                        return '<span class="je-' + cls + ' ' + errorClass + '">' + match + '</span>';
                    },
                );
            },
            getErrorMessage: (json: string): string | undefined => {
                try {
                    JSON.parse(json);
                } catch (e) {
                    return e.message;
>>>>>>> c8ec5b20
                }
                return;
            },
        });
    }
}<|MERGE_RESOLUTION|>--- conflicted
+++ resolved
@@ -47,80 +47,6 @@
     }
 
     ngOnInit() {
-<<<<<<< HEAD
-        this.formControl.addValidators(jsonValidator());
-    }
-
-    ngAfterViewInit() {
-        let lastVal = '';
-        const highlight = (editor: HTMLElement) => {
-            const code = editor.textContent ?? '';
-            if (code === lastVal) {
-                return;
-            }
-            lastVal = code;
-            this.errorMessage = this.getJsonError(code);
-            this.changeDetector.markForCheck();
-            editor.innerHTML = this.syntaxHighlight(code, this.getErrorPos(this.errorMessage));
-        };
-        this.jar = CodeJar(this.editorElementRef.nativeElement, highlight);
-        this.jar.onUpdate(value => {
-            this.formControl.setValue(value);
-            this.formControl.markAsDirty();
-            this.isValid = this.formControl.valid;
-        });
-        this.jar.updateCode(this.formControl.value);
-
-        if (this.readonly) {
-            this.editorElementRef.nativeElement.contentEditable = 'false';
-        }
-    }
-
-    private getJsonError(json: string): string | undefined {
-        try {
-            JSON.parse(json);
-        } catch (e: any) {
-            return e.message;
-        }
-        return;
-    }
-
-    private getErrorPos(errorMessage: string | undefined): number | undefined {
-        if (!errorMessage) {
-            return;
-        }
-        const matches = errorMessage.match(/at position (\d+)/);
-        const pos = matches?.[1];
-        return pos != null ? +pos : undefined;
-    }
-
-    private syntaxHighlight(json: string, errorPos: number | undefined) {
-        json = json.replace(/&/g, '&amp;').replace(/</g, '&lt;').replace(/>/g, '&gt;');
-        let hasMarkedError = false;
-        return json.replace(
-            /("(\\u[a-zA-Z0-9]{4}|\\[^u]|[^\\"])*"(\s*:)?|\b(true|false|null)\b|-?\d+(?:\.\d*)?(?:[eE][+\-]?\d+)?)/g,
-            (match, ...args) => {
-                let cls = 'number';
-                if (/^"/.test(match)) {
-                    if (/:$/.test(match)) {
-                        cls = 'key';
-                    } else {
-                        cls = 'string';
-                    }
-                } else if (/true|false/.test(match)) {
-                    cls = 'boolean';
-                } else if (/null/.test(match)) {
-                    cls = 'null';
-                }
-                let errorClass = '';
-                if (errorPos && !hasMarkedError) {
-                    const length = args[0].length;
-                    const offset = args[4];
-                    if (errorPos <= length + offset) {
-                        errorClass = 'je-error';
-                        hasMarkedError = true;
-                    }
-=======
         this.configure({
             validator: jsonValidator,
             highlight: (json: string, errorPos: number | undefined) => {
@@ -157,9 +83,8 @@
             getErrorMessage: (json: string): string | undefined => {
                 try {
                     JSON.parse(json);
-                } catch (e) {
+                } catch (e: any) {
                     return e.message;
->>>>>>> c8ec5b20
                 }
                 return;
             },
