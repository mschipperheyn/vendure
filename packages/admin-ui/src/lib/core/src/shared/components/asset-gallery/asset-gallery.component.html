<div class="gallery">
    <div
        class="card"
        *ngFor="let asset of assets"
        (click)="toggleSelection(asset, $event)"
        [class.selected]="isSelected(asset)"
    >
        <div class="card-img">
<<<<<<< HEAD
            <vdr-select-toggle
                [selected]="isSelected(asset)"
                [disabled]="true"
                [hiddenWhenOff]="true"
            ></vdr-select-toggle>
            <img [src]="asset | assetPreview: 'thumb'" />
=======
            <div class="selected-checkbox"><clr-icon shape="check-circle" size="32"></clr-icon></div>
            <img class="asset-thumb" [src]="asset | assetPreview: 'thumb'" />
>>>>>>> 7dcad6ee
        </div>
        <div class="detail">
            <vdr-entity-info
                [entity]="asset"
                [small]="true"
                (click)="entityInfoClick($event)"
            ></vdr-entity-info>
            <span [title]="asset.name">{{ asset.name }}</span>
        </div>
    </div>
</div>
<div class="info-bar">
    <div class="card">
        <div class="card-img">
            <div class="placeholder" *ngIf="selectionManager.selection.length === 0">
                <clr-icon shape="image" size="128"></clr-icon>
                <div>{{ 'catalog.no-selection' | translate }}</div>
            </div>
            <img
                class="preview"
                *ngIf="selectionManager.selection.length >= 1"
                [src]="lastSelected().preview + '?preset=medium'"
            />
        </div>
        <div class="card-block details" *ngIf="selectionManager.selection.length >= 1">
            <div class="name">{{ lastSelected().name }}</div>
            <div>{{ 'asset.original-asset-size' | translate }}: {{ lastSelected().fileSize | filesize }}</div>

            <ng-container *ngIf="selectionManager.selection.length === 1">
                <vdr-chip *ngFor="let tag of lastSelected().tags" [colorFrom]="tag.value"
                    ><clr-icon shape="tag" class="mr2"></clr-icon> {{ tag.value }}</vdr-chip
                >
                <div>
                    <button (click)="previewAsset(lastSelected())" class="btn btn-link">
                        <clr-icon shape="eye"></clr-icon> {{ 'asset.preview' | translate }}
                    </button>
                </div>
                <div>
                    <vdr-asset-preview-links class="" [asset]="lastSelected()"></vdr-asset-preview-links>
                </div>
                <div>
                    <a [routerLink]="['./', lastSelected().id]" class="btn btn-link">
                        <clr-icon shape="pencil"></clr-icon> {{ 'common.edit' | translate }}
                    </a>
                </div>
            </ng-container>
            <div *ngIf="canDelete">
                <button (click)="deleteAssets.emit(selectionManager.selection)" class="btn btn-link">
                    <clr-icon shape="trash" class="is-danger"></clr-icon> {{ 'common.delete' | translate }}
                </button>
            </div>
        </div>
    </div>
    <div class="card stack" [class.visible]="selectionManager.selection.length > 1"></div>
    <div class="selection-count" [class.visible]="selectionManager.selection.length > 1">
        {{ 'asset.assets-selected-count' | translate: { count: selectionManager.selection.length } }}
        <ul>
            <li *ngFor="let asset of selectionManager.selection">{{ asset.name }}</li>
        </ul>
    </div>
</div><|MERGE_RESOLUTION|>--- conflicted
+++ resolved
@@ -6,17 +6,12 @@
         [class.selected]="isSelected(asset)"
     >
         <div class="card-img">
-<<<<<<< HEAD
             <vdr-select-toggle
                 [selected]="isSelected(asset)"
                 [disabled]="true"
                 [hiddenWhenOff]="true"
             ></vdr-select-toggle>
-            <img [src]="asset | assetPreview: 'thumb'" />
-=======
-            <div class="selected-checkbox"><clr-icon shape="check-circle" size="32"></clr-icon></div>
             <img class="asset-thumb" [src]="asset | assetPreview: 'thumb'" />
->>>>>>> 7dcad6ee
         </div>
         <div class="detail">
             <vdr-entity-info
