--- conflicted
+++ resolved
@@ -24,11 +24,7 @@
     changeDetection: ChangeDetectionStrategy.OnPush,
 })
 export class ContextMenuComponent implements AfterViewInit, OnDestroy {
-<<<<<<< HEAD
-    @Input() editorMenuElement: HTMLElement;
-=======
     @Input() editorMenuElement: HTMLElement | null | undefined;
->>>>>>> aa13dcb5
     @ViewChild('contextMenu', { static: true }) private menuTemplate: TemplateRef<any>;
 
     menuConfig: ContextMenuConfig | undefined;
