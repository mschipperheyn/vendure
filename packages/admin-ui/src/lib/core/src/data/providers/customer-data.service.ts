<<<<<<< HEAD
import * as Codegen from '../../common/generated-types';
=======
import {
    AddCustomersToGroup,
    AddNoteToCustomer,
    CreateAddressInput,
    CreateCustomer,
    CreateCustomerAddress,
    CreateCustomerGroup,
    CreateCustomerGroupInput,
    CreateCustomerInput,
    CustomerGroupListOptions,
    CustomerListOptions,
    DeleteCustomer,
    DeleteCustomerAddress,
    DeleteCustomerGroup,
    DeleteCustomerNote,
    GetCustomer,
    GetCustomerGroups,
    GetCustomerGroupWithCustomers,
    GetCustomerHistory,
    GetCustomerList,
    HistoryEntryListOptions,
    OrderListOptions,
    RemoveCustomersFromGroup,
    UpdateAddressInput,
    UpdateCustomer,
    UpdateCustomerAddress,
    UpdateCustomerGroup,
    UpdateCustomerGroupInput,
    UpdateCustomerInput,
    UpdateCustomerNote,
    UpdateCustomerNoteInput,
} from '../../common/generated-types';
>>>>>>> 03b9fe15
import {
    ADD_CUSTOMERS_TO_GROUP,
    ADD_NOTE_TO_CUSTOMER,
    CREATE_CUSTOMER,
    CREATE_CUSTOMER_ADDRESS,
    CREATE_CUSTOMER_GROUP,
    DELETE_CUSTOMER,
    DELETE_CUSTOMER_ADDRESS,
    DELETE_CUSTOMER_GROUP,
    DELETE_CUSTOMER_NOTE,
    GET_CUSTOMER,
    GET_CUSTOMER_GROUPS,
    GET_CUSTOMER_GROUP_WITH_CUSTOMERS,
    GET_CUSTOMER_HISTORY,
    GET_CUSTOMER_LIST,
    REMOVE_CUSTOMERS_FROM_GROUP,
    UPDATE_CUSTOMER,
    UPDATE_CUSTOMER_ADDRESS,
    UPDATE_CUSTOMER_GROUP,
    UPDATE_CUSTOMER_NOTE,
} from '../definitions/customer-definitions';

import { BaseDataService } from './base-data.service';

export class CustomerDataService {
    constructor(private baseDataService: BaseDataService) {}

    getCustomerList(take: number = 10, skip: number = 0, filterTerm?: string) {
        const filter = filterTerm
            ? {
                  filter: {
                      emailAddress: {
                          contains: filterTerm,
                      },
                  },
              }
            : {};
        return this.baseDataService.query<
            Codegen.GetCustomerListQuery,
            Codegen.GetCustomerListQueryVariables
        >(GET_CUSTOMER_LIST, {
            options: {
                take,
                skip,
                ...filter,
            },
        });
    }

    getCustomer(id: string, orderListOptions?: Codegen.OrderListOptions) {
        return this.baseDataService.query<Codegen.GetCustomerQuery, Codegen.GetCustomerQueryVariables>(
            GET_CUSTOMER,
            {
                id,
                orderListOptions,
            },
        );
    }

    createCustomer(input: Codegen.CreateCustomerInput, password?: string) {
        return this.baseDataService.mutate<
            Codegen.CreateCustomerMutation,
            Codegen.CreateCustomerMutationVariables
        >(CREATE_CUSTOMER, {
            input,
            password,
        });
    }

    updateCustomer(input: Codegen.UpdateCustomerInput) {
        return this.baseDataService.mutate<
            Codegen.UpdateCustomerMutation,
            Codegen.UpdateCustomerMutationVariables
        >(UPDATE_CUSTOMER, {
            input,
        });
    }

    deleteCustomer(id: string) {
        return this.baseDataService.mutate<
            Codegen.DeleteCustomerMutation,
            Codegen.DeleteCustomerMutationVariables
        >(DELETE_CUSTOMER, { id });
    }

    createCustomerAddress(customerId: string, input: Codegen.CreateAddressInput) {
        return this.baseDataService.mutate<
            Codegen.CreateCustomerAddressMutation,
            Codegen.CreateCustomerAddressMutationVariables
        >(CREATE_CUSTOMER_ADDRESS, {
            customerId,
            input,
        });
    }

    updateCustomerAddress(input: Codegen.UpdateAddressInput) {
        return this.baseDataService.mutate<
            Codegen.UpdateCustomerAddressMutation,
            Codegen.UpdateCustomerAddressMutationVariables
        >(UPDATE_CUSTOMER_ADDRESS, {
            input,
        });
    }

<<<<<<< HEAD
    createCustomerGroup(input: Codegen.CreateCustomerGroupInput) {
        return this.baseDataService.mutate<
            Codegen.CreateCustomerGroupMutation,
            Codegen.CreateCustomerGroupMutationVariables
        >(CREATE_CUSTOMER_GROUP, {
            input,
        });
=======
    deleteCustomerAddress(id: string) {
        return this.baseDataService.mutate<DeleteCustomerAddress.Mutation, DeleteCustomerAddress.Variables>(
            DELETE_CUSTOMER_ADDRESS,
            { id },
        );
    }

    createCustomerGroup(input: CreateCustomerGroupInput) {
        return this.baseDataService.mutate<CreateCustomerGroup.Mutation, CreateCustomerGroup.Variables>(
            CREATE_CUSTOMER_GROUP,
            {
                input,
            },
        );
>>>>>>> 03b9fe15
    }

    updateCustomerGroup(input: Codegen.UpdateCustomerGroupInput) {
        return this.baseDataService.mutate<
            Codegen.UpdateCustomerGroupMutation,
            Codegen.UpdateCustomerGroupMutationVariables
        >(UPDATE_CUSTOMER_GROUP, {
            input,
        });
    }

    deleteCustomerGroup(id: string) {
        return this.baseDataService.mutate<
            Codegen.DeleteCustomerGroupMutation,
            Codegen.DeleteCustomerGroupMutationVariables
        >(DELETE_CUSTOMER_GROUP, { id });
    }

    getCustomerGroupList(options?: Codegen.CustomerGroupListOptions) {
        return this.baseDataService.query<
            Codegen.GetCustomerGroupsQuery,
            Codegen.GetCustomerGroupsQueryVariables
        >(GET_CUSTOMER_GROUPS, {
            options,
        });
    }

    getCustomerGroupWithCustomers(id: string, options: Codegen.CustomerListOptions) {
        return this.baseDataService.query<
            Codegen.GetCustomerGroupWithCustomersQuery,
            Codegen.GetCustomerGroupWithCustomersQueryVariables
        >(GET_CUSTOMER_GROUP_WITH_CUSTOMERS, {
            id,
            options,
        });
    }

    addCustomersToGroup(groupId: string, customerIds: string[]) {
        return this.baseDataService.mutate<
            Codegen.AddCustomersToGroupMutation,
            Codegen.AddCustomersToGroupMutationVariables
        >(ADD_CUSTOMERS_TO_GROUP, {
            groupId,
            customerIds,
        });
    }

    removeCustomersFromGroup(groupId: string, customerIds: string[]) {
        return this.baseDataService.mutate<
            Codegen.RemoveCustomersFromGroupMutation,
            Codegen.RemoveCustomersFromGroupMutationVariables
        >(REMOVE_CUSTOMERS_FROM_GROUP, {
            groupId,
            customerIds,
        });
    }

    getCustomerHistory(id: string, options?: Codegen.HistoryEntryListOptions) {
        return this.baseDataService.query<
            Codegen.GetCustomerHistoryQuery,
            Codegen.GetCustomerHistoryQueryVariables
        >(GET_CUSTOMER_HISTORY, {
            id,
            options,
        });
    }

    addNoteToCustomer(customerId: string, note: string) {
        return this.baseDataService.mutate<
            Codegen.AddNoteToCustomerMutation,
            Codegen.AddNoteToCustomerMutationVariables
        >(ADD_NOTE_TO_CUSTOMER, {
            input: {
                note,
                isPublic: false,
                id: customerId,
            },
        });
    }

    updateCustomerNote(input: Codegen.UpdateCustomerNoteInput) {
        return this.baseDataService.mutate<
            Codegen.UpdateCustomerNoteMutation,
            Codegen.UpdateCustomerNoteMutationVariables
        >(UPDATE_CUSTOMER_NOTE, {
            input,
        });
    }

    deleteCustomerNote(id: string) {
        return this.baseDataService.mutate<
            Codegen.DeleteCustomerNoteMutation,
            Codegen.DeleteCustomerNoteMutationVariables
        >(DELETE_CUSTOMER_NOTE, {
            id,
        });
    }
}<|MERGE_RESOLUTION|>--- conflicted
+++ resolved
@@ -1,39 +1,4 @@
-<<<<<<< HEAD
 import * as Codegen from '../../common/generated-types';
-=======
-import {
-    AddCustomersToGroup,
-    AddNoteToCustomer,
-    CreateAddressInput,
-    CreateCustomer,
-    CreateCustomerAddress,
-    CreateCustomerGroup,
-    CreateCustomerGroupInput,
-    CreateCustomerInput,
-    CustomerGroupListOptions,
-    CustomerListOptions,
-    DeleteCustomer,
-    DeleteCustomerAddress,
-    DeleteCustomerGroup,
-    DeleteCustomerNote,
-    GetCustomer,
-    GetCustomerGroups,
-    GetCustomerGroupWithCustomers,
-    GetCustomerHistory,
-    GetCustomerList,
-    HistoryEntryListOptions,
-    OrderListOptions,
-    RemoveCustomersFromGroup,
-    UpdateAddressInput,
-    UpdateCustomer,
-    UpdateCustomerAddress,
-    UpdateCustomerGroup,
-    UpdateCustomerGroupInput,
-    UpdateCustomerInput,
-    UpdateCustomerNote,
-    UpdateCustomerNoteInput,
-} from '../../common/generated-types';
->>>>>>> 03b9fe15
 import {
     ADD_CUSTOMERS_TO_GROUP,
     ADD_NOTE_TO_CUSTOMER,
@@ -138,7 +103,13 @@
         });
     }
 
-<<<<<<< HEAD
+    deleteCustomerAddress(id: string) {
+        return this.baseDataService.mutate<
+            Codegen.DeleteCustomerAddressMutation,
+            Codegen.DeleteCustomerAddressMutationVariables
+        >(DELETE_CUSTOMER_ADDRESS, { id });
+    }
+
     createCustomerGroup(input: Codegen.CreateCustomerGroupInput) {
         return this.baseDataService.mutate<
             Codegen.CreateCustomerGroupMutation,
@@ -146,22 +117,6 @@
         >(CREATE_CUSTOMER_GROUP, {
             input,
         });
-=======
-    deleteCustomerAddress(id: string) {
-        return this.baseDataService.mutate<DeleteCustomerAddress.Mutation, DeleteCustomerAddress.Variables>(
-            DELETE_CUSTOMER_ADDRESS,
-            { id },
-        );
-    }
-
-    createCustomerGroup(input: CreateCustomerGroupInput) {
-        return this.baseDataService.mutate<CreateCustomerGroup.Mutation, CreateCustomerGroup.Variables>(
-            CREATE_CUSTOMER_GROUP,
-            {
-                input,
-            },
-        );
->>>>>>> 03b9fe15
     }
 
     updateCustomerGroup(input: Codegen.UpdateCustomerGroupInput) {
