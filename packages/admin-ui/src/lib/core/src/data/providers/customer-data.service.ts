<<<<<<< HEAD
import * as Codegen from '../../common/generated-types';
=======
import {
    AddCustomersToGroup,
    AddNoteToCustomer,
    CreateAddressInput,
    CreateCustomer,
    CreateCustomerAddress,
    CreateCustomerGroup,
    CreateCustomerGroupInput,
    CreateCustomerInput,
    CustomerGroupListOptions,
    CustomerListOptions,
    DeleteCustomer,
    DeleteCustomerAddress,
    DeleteCustomerGroup,
    DeleteCustomerNote,
    GetCustomer,
    GetCustomerGroups,
    GetCustomerGroupWithCustomers,
    GetCustomerHistory,
    GetCustomerList,
    HistoryEntryListOptions,
    LogicalOperator,
    OrderListOptions,
    RemoveCustomersFromGroup,
    UpdateAddressInput,
    UpdateCustomer,
    UpdateCustomerAddress,
    UpdateCustomerGroup,
    UpdateCustomerGroupInput,
    UpdateCustomerInput,
    UpdateCustomerNote,
    UpdateCustomerNoteInput,
} from '../../common/generated-types';
>>>>>>> ae85cdef
import {
    ADD_CUSTOMERS_TO_GROUP,
    ADD_NOTE_TO_CUSTOMER,
    CREATE_CUSTOMER,
    CREATE_CUSTOMER_ADDRESS,
    CREATE_CUSTOMER_GROUP,
    DELETE_CUSTOMER,
    DELETE_CUSTOMER_ADDRESS,
    DELETE_CUSTOMER_GROUP,
    DELETE_CUSTOMER_NOTE,
    GET_CUSTOMER,
    GET_CUSTOMER_GROUP_WITH_CUSTOMERS,
    GET_CUSTOMER_GROUPS,
    GET_CUSTOMER_HISTORY,
    GET_CUSTOMER_LIST,
    REMOVE_CUSTOMERS_FROM_GROUP,
    UPDATE_CUSTOMER,
    UPDATE_CUSTOMER_ADDRESS,
    UPDATE_CUSTOMER_GROUP,
    UPDATE_CUSTOMER_NOTE,
} from '../definitions/customer-definitions';

import { BaseDataService } from './base-data.service';

export class CustomerDataService {
    constructor(private baseDataService: BaseDataService) {}

    getCustomerList(take: number = 10, skip: number = 0, filterTerm?: string) {
        const filter = filterTerm
            ? {
                  filter: {
                      emailAddress: {
                          contains: filterTerm,
                      },
                      lastName: {
                          contains: filterTerm,
                      },
                  },
              }
            : {};
<<<<<<< HEAD
        return this.baseDataService.query<
            Codegen.GetCustomerListQuery,
            Codegen.GetCustomerListQueryVariables
        >(GET_CUSTOMER_LIST, {
            options: {
                take,
                skip,
                ...filter,
=======
        return this.baseDataService.query<GetCustomerList.Query, GetCustomerList.Variables>(
            GET_CUSTOMER_LIST,
            {
                options: {
                    take,
                    skip,
                    ...filter,
                    filterOperator: LogicalOperator.OR,
                },
>>>>>>> ae85cdef
            },
        });
    }

    getCustomer(id: string, orderListOptions?: Codegen.OrderListOptions) {
        return this.baseDataService.query<Codegen.GetCustomerQuery, Codegen.GetCustomerQueryVariables>(
            GET_CUSTOMER,
            {
                id,
                orderListOptions,
            },
        );
    }

    createCustomer(input: Codegen.CreateCustomerInput, password?: string) {
        return this.baseDataService.mutate<
            Codegen.CreateCustomerMutation,
            Codegen.CreateCustomerMutationVariables
        >(CREATE_CUSTOMER, {
            input,
            password,
        });
    }

    updateCustomer(input: Codegen.UpdateCustomerInput) {
        return this.baseDataService.mutate<
            Codegen.UpdateCustomerMutation,
            Codegen.UpdateCustomerMutationVariables
        >(UPDATE_CUSTOMER, {
            input,
        });
    }

    deleteCustomer(id: string) {
        return this.baseDataService.mutate<
            Codegen.DeleteCustomerMutation,
            Codegen.DeleteCustomerMutationVariables
        >(DELETE_CUSTOMER, { id });
    }

    createCustomerAddress(customerId: string, input: Codegen.CreateAddressInput) {
        return this.baseDataService.mutate<
            Codegen.CreateCustomerAddressMutation,
            Codegen.CreateCustomerAddressMutationVariables
        >(CREATE_CUSTOMER_ADDRESS, {
            customerId,
            input,
        });
    }

    updateCustomerAddress(input: Codegen.UpdateAddressInput) {
        return this.baseDataService.mutate<
            Codegen.UpdateCustomerAddressMutation,
            Codegen.UpdateCustomerAddressMutationVariables
        >(UPDATE_CUSTOMER_ADDRESS, {
            input,
        });
    }

    deleteCustomerAddress(id: string) {
        return this.baseDataService.mutate<
            Codegen.DeleteCustomerAddressMutation,
            Codegen.DeleteCustomerAddressMutationVariables
        >(DELETE_CUSTOMER_ADDRESS, { id });
    }

    createCustomerGroup(input: Codegen.CreateCustomerGroupInput) {
        return this.baseDataService.mutate<
            Codegen.CreateCustomerGroupMutation,
            Codegen.CreateCustomerGroupMutationVariables
        >(CREATE_CUSTOMER_GROUP, {
            input,
        });
    }

    updateCustomerGroup(input: Codegen.UpdateCustomerGroupInput) {
        return this.baseDataService.mutate<
            Codegen.UpdateCustomerGroupMutation,
            Codegen.UpdateCustomerGroupMutationVariables
        >(UPDATE_CUSTOMER_GROUP, {
            input,
        });
    }

    deleteCustomerGroup(id: string) {
        return this.baseDataService.mutate<
            Codegen.DeleteCustomerGroupMutation,
            Codegen.DeleteCustomerGroupMutationVariables
        >(DELETE_CUSTOMER_GROUP, { id });
    }

    getCustomerGroupList(options?: Codegen.CustomerGroupListOptions) {
        return this.baseDataService.query<
            Codegen.GetCustomerGroupsQuery,
            Codegen.GetCustomerGroupsQueryVariables
        >(GET_CUSTOMER_GROUPS, {
            options,
        });
    }

    getCustomerGroupWithCustomers(id: string, options: Codegen.CustomerListOptions) {
        return this.baseDataService.query<
            Codegen.GetCustomerGroupWithCustomersQuery,
            Codegen.GetCustomerGroupWithCustomersQueryVariables
        >(GET_CUSTOMER_GROUP_WITH_CUSTOMERS, {
            id,
            options,
        });
    }

    addCustomersToGroup(groupId: string, customerIds: string[]) {
        return this.baseDataService.mutate<
            Codegen.AddCustomersToGroupMutation,
            Codegen.AddCustomersToGroupMutationVariables
        >(ADD_CUSTOMERS_TO_GROUP, {
            groupId,
            customerIds,
        });
    }

    removeCustomersFromGroup(groupId: string, customerIds: string[]) {
        return this.baseDataService.mutate<
            Codegen.RemoveCustomersFromGroupMutation,
            Codegen.RemoveCustomersFromGroupMutationVariables
        >(REMOVE_CUSTOMERS_FROM_GROUP, {
            groupId,
            customerIds,
        });
    }

    getCustomerHistory(id: string, options?: Codegen.HistoryEntryListOptions) {
        return this.baseDataService.query<
            Codegen.GetCustomerHistoryQuery,
            Codegen.GetCustomerHistoryQueryVariables
        >(GET_CUSTOMER_HISTORY, {
            id,
            options,
        });
    }

    addNoteToCustomer(customerId: string, note: string) {
        return this.baseDataService.mutate<
            Codegen.AddNoteToCustomerMutation,
            Codegen.AddNoteToCustomerMutationVariables
        >(ADD_NOTE_TO_CUSTOMER, {
            input: {
                note,
                isPublic: false,
                id: customerId,
            },
        });
    }

    updateCustomerNote(input: Codegen.UpdateCustomerNoteInput) {
        return this.baseDataService.mutate<
            Codegen.UpdateCustomerNoteMutation,
            Codegen.UpdateCustomerNoteMutationVariables
        >(UPDATE_CUSTOMER_NOTE, {
            input,
        });
    }

    deleteCustomerNote(id: string) {
        return this.baseDataService.mutate<
            Codegen.DeleteCustomerNoteMutation,
            Codegen.DeleteCustomerNoteMutationVariables
        >(DELETE_CUSTOMER_NOTE, {
            id,
        });
    }
}<|MERGE_RESOLUTION|>--- conflicted
+++ resolved
@@ -1,40 +1,4 @@
-<<<<<<< HEAD
 import * as Codegen from '../../common/generated-types';
-=======
-import {
-    AddCustomersToGroup,
-    AddNoteToCustomer,
-    CreateAddressInput,
-    CreateCustomer,
-    CreateCustomerAddress,
-    CreateCustomerGroup,
-    CreateCustomerGroupInput,
-    CreateCustomerInput,
-    CustomerGroupListOptions,
-    CustomerListOptions,
-    DeleteCustomer,
-    DeleteCustomerAddress,
-    DeleteCustomerGroup,
-    DeleteCustomerNote,
-    GetCustomer,
-    GetCustomerGroups,
-    GetCustomerGroupWithCustomers,
-    GetCustomerHistory,
-    GetCustomerList,
-    HistoryEntryListOptions,
-    LogicalOperator,
-    OrderListOptions,
-    RemoveCustomersFromGroup,
-    UpdateAddressInput,
-    UpdateCustomer,
-    UpdateCustomerAddress,
-    UpdateCustomerGroup,
-    UpdateCustomerGroupInput,
-    UpdateCustomerInput,
-    UpdateCustomerNote,
-    UpdateCustomerNoteInput,
-} from '../../common/generated-types';
->>>>>>> ae85cdef
 import {
     ADD_CUSTOMERS_TO_GROUP,
     ADD_NOTE_TO_CUSTOMER,
@@ -75,7 +39,6 @@
                   },
               }
             : {};
-<<<<<<< HEAD
         return this.baseDataService.query<
             Codegen.GetCustomerListQuery,
             Codegen.GetCustomerListQueryVariables
@@ -84,17 +47,7 @@
                 take,
                 skip,
                 ...filter,
-=======
-        return this.baseDataService.query<GetCustomerList.Query, GetCustomerList.Variables>(
-            GET_CUSTOMER_LIST,
-            {
-                options: {
-                    take,
-                    skip,
-                    ...filter,
-                    filterOperator: LogicalOperator.OR,
-                },
->>>>>>> ae85cdef
+                filterOperator: LogicalOperator.OR,
             },
         });
     }
