--- conflicted
+++ resolved
@@ -428,12 +428,8 @@
   settleRefund: SettleRefundResult;
   transitionFulfillmentToState: TransitionFulfillmentToStateResult;
   transitionOrderToState?: Maybe<TransitionOrderToStateResult>;
-<<<<<<< HEAD
-  transitionPaymentToState: TransitionPaymentToStateResult;
-=======
   /** Update the active (currently logged-in) Administrator */
   updateActiveAdministrator: Administrator;
->>>>>>> 7c6229a7
   /** Update an existing Administrator */
   updateAdministrator: Administrator;
   /** Update an existing Asset */
@@ -871,14 +867,8 @@
 };
 
 
-<<<<<<< HEAD
-export type MutationTransitionPaymentToStateArgs = {
-  id: Scalars['ID'];
-  state: Scalars['String'];
-=======
 export type MutationUpdateActiveAdministratorArgs = {
   input: UpdateActiveAdministratorInput;
->>>>>>> 7c6229a7
 };
 
 
@@ -1846,13 +1836,9 @@
 
 export type TransitionFulfillmentToStateResult = Fulfillment | FulfillmentStateTransitionError;
 
-<<<<<<< HEAD
-export type TransitionPaymentToStateResult = Payment | PaymentStateTransitionError;
-=======
 export type ModifyOrderResult = Order | NoChangesSpecifiedError | OrderModificationStateError | PaymentMethodMissingError | RefundPaymentIdMissingError | OrderLimitError | NegativeQuantityError | InsufficientStockError;
 
 export type AddManualPaymentToOrderResult = Order | ManualPaymentStateError;
->>>>>>> 7c6229a7
 
 export type PaymentMethodList = PaginatedList & {
   __typename?: 'PaymentMethodList';
@@ -1867,21 +1853,6 @@
   configArgs?: Maybe<Array<ConfigArgInput>>;
 };
 
-<<<<<<< HEAD
-export type Payment = Node & {
-  __typename?: 'Payment';
-  nextStates: Array<Scalars['String']>;
-  id: Scalars['ID'];
-  createdAt: Scalars['DateTime'];
-  updatedAt: Scalars['DateTime'];
-  method: Scalars['String'];
-  amount: Scalars['Int'];
-  state: Scalars['String'];
-  transactionId?: Maybe<Scalars['String']>;
-  errorMessage?: Maybe<Scalars['String']>;
-  refunds: Array<Refund>;
-  metadata?: Maybe<Scalars['JSON']>;
-=======
 export type PaymentMethod = Node & {
   __typename?: 'PaymentMethod';
   id: Scalars['ID'];
@@ -1950,7 +1921,6 @@
 
 export type ProductVariantStockMovementsArgs = {
   options?: Maybe<StockMovementListOptions>;
->>>>>>> 7c6229a7
 };
 
 export type ProductOptionGroupTranslationInput = {
@@ -3886,6 +3856,20 @@
   customFields?: Maybe<Scalars['JSON']>;
 };
 
+export type Payment = Node & {
+  __typename?: 'Payment';
+  id: Scalars['ID'];
+  createdAt: Scalars['DateTime'];
+  updatedAt: Scalars['DateTime'];
+  method: Scalars['String'];
+  amount: Scalars['Int'];
+  state: Scalars['String'];
+  transactionId?: Maybe<Scalars['String']>;
+  errorMessage?: Maybe<Scalars['String']>;
+  refunds: Array<Refund>;
+  metadata?: Maybe<Scalars['JSON']>;
+};
+
 export type Refund = Node & {
   __typename?: 'Refund';
   id: Scalars['ID'];
