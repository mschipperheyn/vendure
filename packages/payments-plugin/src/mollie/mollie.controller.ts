--- conflicted
+++ resolved
@@ -20,23 +20,9 @@
             return Logger.warn(' Ignoring incoming webhook, because it has no body.id.', loggerCtx);
         }
         try {
-<<<<<<< HEAD
-            await this.mollieService.handleMollieStatusUpdate({
-                channelToken,
-                paymentMethodId,
-                orderId: body.id,
-            });
-        } catch (error: any) {
-            Logger.error(
-                `Failed to process incoming webhook: ${JSON.stringify(error?.message)}`,
-                loggerCtx,
-                error.stack,
-            );
-=======
             await this.mollieService.handleMollieStatusUpdate(ctx, { channelToken, paymentMethodId, orderId: body.id });
         } catch (error) {
-            Logger.error(`Failed to process incoming webhook: ${error?.message}`, loggerCtx, error);
->>>>>>> 8cd56e26
+            Logger.error(`Failed to process incoming webhook: ${JSON.stringify(error?.message)}`, loggerCtx, error);
             throw error;
         }
     }
