/* tslint:disable:no-non-null-assertion */
import { PaymentStatus } from '@mollie/api-client';
<<<<<<< HEAD
import { DefaultLogger, LogLevel, mergeConfig } from '@vendure/core';
import {
    createTestEnvironment,
    E2E_DEFAULT_CHANNEL_TOKEN,
    SimpleGraphQLClient,
    TestServer,
} from '@vendure/testing';
=======
import { mergeConfig } from '@vendure/core';
import { createTestEnvironment, E2E_DEFAULT_CHANNEL_TOKEN, SimpleGraphQLClient, TestServer } from '@vendure/testing';
>>>>>>> 024c1e33
import gql from 'graphql-tag';
import nock from 'nock';
import fetch from 'node-fetch';
import path from 'path';

import { initialData } from '../../../e2e-common/e2e-initial-data';
import { testConfig, TEST_SETUP_TIMEOUT_MS } from '../../../e2e-common/test-config';
import { MolliePlugin } from '../src/mollie';
import { molliePaymentHandler } from '../src/mollie/mollie.handler';

import { CREATE_PAYMENT_METHOD, GET_CUSTOMER_LIST, GET_ORDER_PAYMENTS } from './graphql/admin-queries';
import {
    CreatePaymentMethodMutation,
    CreatePaymentMethodMutationVariables,
    GetCustomerListQuery,
    GetCustomerListQueryVariables,
} from './graphql/generated-admin-types';
import {
    AddItemToOrderMutation,
    AddItemToOrderMutationVariables,
    AddPaymentToOrderMutation,
    AddPaymentToOrderMutationVariables,
    GetOrderByCodeQuery,
    GetOrderByCodeQueryVariables,
    TestOrderFragmentFragment,
} from './graphql/generated-shop-types';
import { ADD_ITEM_TO_ORDER, ADD_PAYMENT, GET_ORDER_BY_CODE } from './graphql/shop-queries';
import { proceedToArrangingPayment, refundOne, setShipping } from './payment-helpers';

export const CREATE_MOLLIE_PAYMENT_INTENT = gql`
    mutation createMolliePaymentIntent($input: MolliePaymentIntentInput!) {
        createMolliePaymentIntent(input: $input) {
            ... on MolliePaymentIntent {
                url
            }
            ... on MolliePaymentIntentError {
                errorCode
                message
            }
        }
    }
`;

export const GET_MOLLIE_PAYMENT_METHODS = gql`
    query molliePaymentMethods($input: MolliePaymentMethodsInput!) {
        molliePaymentMethods(input: $input) {
            id
            code
            description
            minimumAmount {
                value
                currency
            }
            maximumAmount {
                value
                currency
            }
            image {
                size1x
                size2x
                svg
            }
        }
    }`;

describe('Mollie payments', () => {
    const mockData = {
        host: 'https://my-vendure.io',
        redirectUrl: 'https://my-storefront/order',
        apiKey: 'myApiKey',
        methodCode: `mollie-payment-${E2E_DEFAULT_CHANNEL_TOKEN}`,
        molliePaymentResponse: {
            id: 'tr_mockId',
            _links: {
                checkout: {
                    href: 'https://www.mollie.com/payscreen/select-method/mock-payment',
                },
            },
            resource: 'payment',
            mode: 'test',
            method: 'test-method',
            profileId: '123',
            settlementAmount: 'test amount',
            customerId: '456',
            authorizedAt: new Date(),
            paidAt: new Date(),
        },
        molliePaymentMethodsResponse:{
            count: 1,
            _embedded: {
                methods: [
                    {
                        resource: 'method',
                        id: 'ideal',
                        description: 'iDEAL',
                        minimumAmount: {
                            value: '0.01',
                            currency: 'EUR'
                        },
                        maximumAmount: {
                            value: '50000.00',
                            currency: 'EUR'
                        },
                        image: {
                            size1x: 'https://www.mollie.com/external/icons/payment-methods/ideal.png',
                            size2x: 'https://www.mollie.com/external/icons/payment-methods/ideal%402x.png',
                            svg: 'https://www.mollie.com/external/icons/payment-methods/ideal.svg'
                        },
                        _links: {
                            self: {
                                href: 'https://api.mollie.com/v2/methods/ideal',
                                type: 'application/hal+json'
                            }
                        }
                    }]
            },
            _links: {
                self: {
                    href: 'https://api.mollie.com/v2/methods',
                    type: 'application/hal+json'
                },
                documentation: {
                    href: 'https://docs.mollie.com/reference/v2/methods-api/list-methods',
                    type: 'text/html'
                }
            }
        }
    };
    let shopClient: SimpleGraphQLClient;
    let adminClient: SimpleGraphQLClient;
    let server: TestServer;
    let started = false;
    let customers: GetCustomerListQuery['customers']['items'];
    let order: TestOrderFragmentFragment;
    let serverPort: number;
    beforeAll(async () => {
        const devConfig = mergeConfig(testConfig(), {
            plugins: [MolliePlugin.init({ vendureHost: mockData.host })],
        });
        const env = createTestEnvironment(devConfig);
        serverPort = devConfig.apiOptions.port;
        shopClient = env.shopClient;
        adminClient = env.adminClient;
        server = env.server;
        await server.init({
            initialData,
            productsCsvPath: path.join(__dirname, 'fixtures/e2e-products-minimal.csv'),
            customerCount: 2,
        });
        started = true;
        await adminClient.asSuperAdmin();
        ({
            customers: { items: customers },
        } = await adminClient.query<GetCustomerListQuery, GetCustomerListQueryVariables>(GET_CUSTOMER_LIST, {
            options: {
                take: 2,
            },
        }));
    }, TEST_SETUP_TIMEOUT_MS);

    afterAll(async () => {
        await server.destroy();
    });

    it('Should start successfully', async () => {
        expect(started).toEqual(true);
        expect(customers).toHaveLength(2);
    });

    it('Should prepare an order', async () => {
        await shopClient.asUserWithCredentials(customers[0].emailAddress, 'test');
        const { addItemToOrder } = await shopClient.query<
            AddItemToOrderMutation,
            AddItemToOrderMutationVariables
        >(ADD_ITEM_TO_ORDER, {
            productVariantId: 'T_1',
            quantity: 2,
        });
        order = addItemToOrder as TestOrderFragmentFragment;
        expect(order.code).toBeDefined();
    });

    it('Should add a Mollie paymentMethod', async () => {
        const { createPaymentMethod } = await adminClient.query<
            CreatePaymentMethodMutation,
            CreatePaymentMethodMutationVariables
        >(CREATE_PAYMENT_METHOD, {
            input: {
                code: mockData.methodCode,
                name: 'Mollie payment test',
                description: 'This is a Mollie test payment method',
                enabled: true,
                handler: {
                    code: molliePaymentHandler.code,
                    arguments: [
                        { name: 'redirectUrl', value: mockData.redirectUrl },
                        { name: 'apiKey', value: mockData.apiKey },
                    ],
                },
            },
        });
        expect(createPaymentMethod.code).toBe(mockData.methodCode);
    });

    it('Should fail to create payment intent without shippingmethod', async () => {
        await shopClient.asUserWithCredentials(customers[0].emailAddress, 'test');
        const { createMolliePaymentIntent: result } = await shopClient.query(CREATE_MOLLIE_PAYMENT_INTENT, {
            input: {
                paymentMethodCode: mockData.methodCode,
            },
        });
        expect(result.errorCode).toBe('ORDER_PAYMENT_STATE_ERROR');
    });

<<<<<<< HEAD
    it('Should get payment url', async () => {
        let mollieRequest: any;
=======
    it('Should fail to create payment intent with invalid Mollie method', async () => {
        await shopClient.asUserWithCredentials(customers[0].emailAddress, 'test');
        await setShipping(shopClient);
        const { createMolliePaymentIntent: result } = await shopClient.query(CREATE_MOLLIE_PAYMENT_INTENT, {
            input: {
                paymentMethodCode: mockData.methodCode,
                molliePaymentMethodCode: 'invalid'
            },
        });
        expect(result.errorCode).toBe('INELIGIBLE_PAYMENT_METHOD_ERROR');
    });

    it('Should get payment url without Mollie method', async () => {
        let mollieRequest;
>>>>>>> 024c1e33
        nock('https://api.mollie.com/')
            .post(/.*/, body => {
                mollieRequest = body;
                return true;
            })
            .reply(200, mockData.molliePaymentResponse);
        await shopClient.asUserWithCredentials(customers[0].emailAddress, 'test');
        await setShipping(shopClient);
        const { createMolliePaymentIntent } = await shopClient.query(CREATE_MOLLIE_PAYMENT_INTENT, {
            input: {
                paymentMethodCode: mockData.methodCode,
            },
        });
        expect(createMolliePaymentIntent).toEqual({
            url: 'https://www.mollie.com/payscreen/select-method/mock-payment',
        });
        expect(mollieRequest?.metadata.orderCode).toEqual(order.code);
        expect(mollieRequest?.redirectUrl).toEqual(`${mockData.redirectUrl}/${order.code}`);
        expect(mollieRequest?.webhookUrl).toEqual(
            `${mockData.host}/payments/mollie/${E2E_DEFAULT_CHANNEL_TOKEN}/1`,
        );
        expect(mollieRequest?.amount?.value).toBe('3127.60');
        expect(mollieRequest?.amount?.currency).toBeDefined();
    });

    it('Should get payment url with Mollie method', async () => {
        let mollieRequest;
        nock('https://api.mollie.com/')
            .post(/.*/, body => {
                mollieRequest = body;
                return true;
            })
            .reply(200, mockData.molliePaymentResponse);
        await shopClient.asUserWithCredentials(customers[0].emailAddress, 'test');
        await setShipping(shopClient);
        const { createMolliePaymentIntent } = await shopClient.query(CREATE_MOLLIE_PAYMENT_INTENT, {
            input: {
                paymentMethodCode: mockData.methodCode,
                molliePaymentMethodCode: 'ideal',
            },
        });
        expect(createMolliePaymentIntent).toEqual({ url: 'https://www.mollie.com/payscreen/select-method/mock-payment' });
    });

    it('Should settle payment for order', async () => {
        nock('https://api.mollie.com/')
            .get(/.*/)
            .reply(200, {
                ...mockData.molliePaymentResponse,
                status: PaymentStatus.paid,
                metadata: { orderCode: order.code },
            });
        await fetch(`http://localhost:${serverPort}/payments/mollie/${E2E_DEFAULT_CHANNEL_TOKEN}/1`, {
            method: 'post',
            body: JSON.stringify({ id: mockData.molliePaymentResponse.id }),
            headers: { 'Content-Type': 'application/json' },
        });
        const { orderByCode } = await shopClient.query<GetOrderByCodeQuery, GetOrderByCodeQueryVariables>(
            GET_ORDER_BY_CODE,
            {
                code: order.code,
            },
        );
        // tslint:disable-next-line:no-non-null-assertion
        order = orderByCode!;
        expect(order.state).toBe('PaymentSettled');
    });

    it('Should have Mollie metadata on payment', async () => {
<<<<<<< HEAD
        const {
            order: {
                payments: [{ metadata }],
            },
        } = await adminClient.query(GET_ORDER_PAYMENTS, { id: order.id });
        expect(metadata.mode).toBe(mockData.mollieResponse.mode);
        expect(metadata.method).toBe(mockData.mollieResponse.method);
        expect(metadata.profileId).toBe(mockData.mollieResponse.profileId);
        expect(metadata.settlementAmount).toBe(mockData.mollieResponse.settlementAmount);
        expect(metadata.customerId).toBe(mockData.mollieResponse.customerId);
        expect(metadata.authorizedAt).toEqual(mockData.mollieResponse.authorizedAt.toISOString());
        expect(metadata.paidAt).toEqual(mockData.mollieResponse.paidAt.toISOString());
=======
        const { order: { payments: [{ metadata }] } } = await adminClient.query(GET_ORDER_PAYMENTS, { id: order.id });
        expect(metadata.mode).toBe(mockData.molliePaymentResponse.mode);
        expect(metadata.method).toBe(mockData.molliePaymentResponse.method);
        expect(metadata.profileId).toBe(mockData.molliePaymentResponse.profileId);
        expect(metadata.settlementAmount).toBe(mockData.molliePaymentResponse.settlementAmount);
        expect(metadata.customerId).toBe(mockData.molliePaymentResponse.customerId);
        expect(metadata.authorizedAt).toEqual(mockData.molliePaymentResponse.authorizedAt.toISOString());
        expect(metadata.paidAt).toEqual(mockData.molliePaymentResponse.paidAt.toISOString());
>>>>>>> 024c1e33
    });

    it('Should fail to refund', async () => {
        let mollieRequest;
        nock('https://api.mollie.com/')
            .post(/.*/, body => {
                mollieRequest = body;
                return true;
            })
            .reply(200, { status: 'failed', resource: 'payment' });
        const refund = await refundOne(adminClient, order.lines[0].id, order.payments![0].id);
        expect(refund.state).toBe('Failed');
    });

    it('Should successfully refund', async () => {
        let mollieRequest: any;
        nock('https://api.mollie.com/')
            .post(/.*/, body => {
                mollieRequest = body;
                return true;
            })
            .reply(200, { status: 'pending', resource: 'payment' });
        const refund = await refundOne(adminClient, order.lines[0].id, order.payments![0].id);
        expect(mollieRequest?.amount.value).toBe('1558.80');
        expect(refund.total).toBe(155880);
        expect(refund.state).toBe('Settled');
    });

    it('Should get available paymentMethods', async () => {
        nock('https://api.mollie.com/')
            .get(/.*/)
            .reply(200, mockData.molliePaymentMethodsResponse);
        await shopClient.asUserWithCredentials(customers[0].emailAddress, 'test');
        const { molliePaymentMethods } = await shopClient.query(GET_MOLLIE_PAYMENT_METHODS, {
            input: {
                paymentMethodCode: mockData.methodCode,
            },
        });
        const method = molliePaymentMethods[0];
        expect(method.code).toEqual('ideal');
        expect(method.minimumAmount).toBeDefined()
        expect(method.maximumAmount).toBeDefined()
        expect(method.image).toBeDefined()
    });

});<|MERGE_RESOLUTION|>--- conflicted
+++ resolved
@@ -1,17 +1,7 @@
 /* tslint:disable:no-non-null-assertion */
 import { PaymentStatus } from '@mollie/api-client';
-<<<<<<< HEAD
-import { DefaultLogger, LogLevel, mergeConfig } from '@vendure/core';
-import {
-    createTestEnvironment,
-    E2E_DEFAULT_CHANNEL_TOKEN,
-    SimpleGraphQLClient,
-    TestServer,
-} from '@vendure/testing';
-=======
 import { mergeConfig } from '@vendure/core';
 import { createTestEnvironment, E2E_DEFAULT_CHANNEL_TOKEN, SimpleGraphQLClient, TestServer } from '@vendure/testing';
->>>>>>> 024c1e33
 import gql from 'graphql-tag';
 import nock from 'nock';
 import fetch from 'node-fetch';
@@ -226,10 +216,6 @@
         expect(result.errorCode).toBe('ORDER_PAYMENT_STATE_ERROR');
     });
 
-<<<<<<< HEAD
-    it('Should get payment url', async () => {
-        let mollieRequest: any;
-=======
     it('Should fail to create payment intent with invalid Mollie method', async () => {
         await shopClient.asUserWithCredentials(customers[0].emailAddress, 'test');
         await setShipping(shopClient);
@@ -244,7 +230,6 @@
 
     it('Should get payment url without Mollie method', async () => {
         let mollieRequest;
->>>>>>> 024c1e33
         nock('https://api.mollie.com/')
             .post(/.*/, body => {
                 mollieRequest = body;
@@ -314,20 +299,6 @@
     });
 
     it('Should have Mollie metadata on payment', async () => {
-<<<<<<< HEAD
-        const {
-            order: {
-                payments: [{ metadata }],
-            },
-        } = await adminClient.query(GET_ORDER_PAYMENTS, { id: order.id });
-        expect(metadata.mode).toBe(mockData.mollieResponse.mode);
-        expect(metadata.method).toBe(mockData.mollieResponse.method);
-        expect(metadata.profileId).toBe(mockData.mollieResponse.profileId);
-        expect(metadata.settlementAmount).toBe(mockData.mollieResponse.settlementAmount);
-        expect(metadata.customerId).toBe(mockData.mollieResponse.customerId);
-        expect(metadata.authorizedAt).toEqual(mockData.mollieResponse.authorizedAt.toISOString());
-        expect(metadata.paidAt).toEqual(mockData.mollieResponse.paidAt.toISOString());
-=======
         const { order: { payments: [{ metadata }] } } = await adminClient.query(GET_ORDER_PAYMENTS, { id: order.id });
         expect(metadata.mode).toBe(mockData.molliePaymentResponse.mode);
         expect(metadata.method).toBe(mockData.molliePaymentResponse.method);
@@ -336,7 +307,6 @@
         expect(metadata.customerId).toBe(mockData.molliePaymentResponse.customerId);
         expect(metadata.authorizedAt).toEqual(mockData.molliePaymentResponse.authorizedAt.toISOString());
         expect(metadata.paidAt).toEqual(mockData.molliePaymentResponse.paidAt.toISOString());
->>>>>>> 024c1e33
     });
 
     it('Should fail to refund', async () => {
