--- conflicted
+++ resolved
@@ -1,8 +1,3 @@
-<<<<<<< HEAD
-/* tslint:disable:no-non-null-assertion */
-import { PaymentStatus } from '@mollie/api-client';
-import { mergeConfig } from '@vendure/core';
-=======
 import { OrderStatus } from '@mollie/api-client';
 import { ChannelService, mergeConfig, OrderService, RequestContext } from '@vendure/core';
 import {
@@ -10,8 +5,12 @@
     SettlePaymentMutationVariables,
 } from '@vendure/core/e2e/graphql/generated-e2e-admin-types';
 import { SETTLE_PAYMENT } from '@vendure/core/e2e/graphql/shared-definitions';
->>>>>>> f4f977bb
-import { createTestEnvironment, E2E_DEFAULT_CHANNEL_TOKEN, SimpleGraphQLClient, TestServer } from '@vendure/testing';
+import {
+    createTestEnvironment,
+    E2E_DEFAULT_CHANNEL_TOKEN,
+    SimpleGraphQLClient,
+    TestServer,
+} from '@vendure/testing';
 import nock from 'nock';
 import fetch from 'node-fetch';
 import path from 'path';
@@ -22,7 +21,6 @@
 import { molliePaymentHandler } from '../src/mollie/mollie.handler';
 
 import { CREATE_PAYMENT_METHOD, GET_CUSTOMER_LIST, GET_ORDER_PAYMENTS } from './graphql/admin-queries';
-<<<<<<< HEAD
 import {
     CreatePaymentMethodMutation,
     CreatePaymentMethodMutationVariables,
@@ -32,56 +30,17 @@
 import {
     AddItemToOrderMutation,
     AddItemToOrderMutationVariables,
-    AddPaymentToOrderMutation,
-    AddPaymentToOrderMutationVariables,
     GetOrderByCodeQuery,
     GetOrderByCodeQueryVariables,
     TestOrderFragmentFragment,
 } from './graphql/generated-shop-types';
-import { ADD_ITEM_TO_ORDER, ADD_PAYMENT, GET_ORDER_BY_CODE } from './graphql/shop-queries';
-import { proceedToArrangingPayment, refundOne, setShipping } from './payment-helpers';
-
-export const CREATE_MOLLIE_PAYMENT_INTENT = gql`
-    mutation createMolliePaymentIntent($input: MolliePaymentIntentInput!) {
-        createMolliePaymentIntent(input: $input) {
-            ... on MolliePaymentIntent {
-                url
-            }
-            ... on MolliePaymentIntentError {
-                errorCode
-                message
-            }
-        }
-    }
-`;
-
-export const GET_MOLLIE_PAYMENT_METHODS = gql`
-    query molliePaymentMethods($input: MolliePaymentMethodsInput!) {
-        molliePaymentMethods(input: $input) {
-            id
-            code
-            description
-            minimumAmount {
-                value
-                currency
-            }
-            maximumAmount {
-                value
-                currency
-            }
-            image {
-                size1x
-                size2x
-                svg
-            }
-        }
-    }`;
-=======
-import { CreatePaymentMethod, GetCustomerList, GetCustomerListQuery } from './graphql/generated-admin-types';
-import { AddItemToOrder, GetOrderByCode, TestOrderFragmentFragment } from './graphql/generated-shop-types';
 import { ADD_ITEM_TO_ORDER, GET_ORDER_BY_CODE } from './graphql/shop-queries';
-import { CREATE_MOLLIE_PAYMENT_INTENT, GET_MOLLIE_PAYMENT_METHODS, refundOne, setShipping } from './payment-helpers';
->>>>>>> f4f977bb
+import {
+    CREATE_MOLLIE_PAYMENT_INTENT,
+    GET_MOLLIE_PAYMENT_METHODS,
+    refundOne,
+    setShipping,
+} from './payment-helpers';
 
 describe('Mollie payments', () => {
     const mockData = {
@@ -98,11 +57,13 @@
             },
             lines: [],
             _embedded: {
-                payments: [{
-                    id: 'tr_mockPayment',
-                    status: 'paid',
-                    resource: 'payment',
-                }],
+                payments: [
+                    {
+                        id: 'tr_mockPayment',
+                        status: 'paid',
+                        resource: 'payment',
+                    },
+                ],
             },
             resource: 'order',
             mode: 'test',
@@ -140,7 +101,8 @@
                                 type: 'application/hal+json',
                             },
                         },
-                    }],
+                    },
+                ],
             },
             _links: {
                 self: {
@@ -267,7 +229,7 @@
     });
 
     it('Should get payment url without Mollie method', async () => {
-        let mollieRequest;
+        let mollieRequest: any;
         nock('https://api.mollie.com/')
             .post(/.*/, body => {
                 mollieRequest = body;
@@ -281,15 +243,10 @@
                 paymentMethodCode: mockData.methodCode,
             },
         });
-<<<<<<< HEAD
         expect(createMolliePaymentIntent).toEqual({
             url: 'https://www.mollie.com/payscreen/select-method/mock-payment',
         });
-        expect(mollieRequest?.metadata.orderCode).toEqual(order.code);
-=======
-        expect(createMolliePaymentIntent).toEqual({ url: 'https://www.mollie.com/payscreen/select-method/mock-payment' });
         expect(mollieRequest?.orderNumber).toEqual(order.code);
->>>>>>> f4f977bb
         expect(mollieRequest?.redirectUrl).toEqual(`${mockData.redirectUrl}/${order.code}`);
         expect(mollieRequest?.webhookUrl).toEqual(
             `${mockData.host}/payments/mollie/${E2E_DEFAULT_CHANNEL_TOKEN}/1`,
@@ -320,7 +277,9 @@
                 molliePaymentMethodCode: 'ideal',
             },
         });
-        expect(createMolliePaymentIntent).toEqual({ url: 'https://www.mollie.com/payscreen/select-method/mock-payment' });
+        expect(createMolliePaymentIntent).toEqual({
+            url: 'https://www.mollie.com/payscreen/select-method/mock-payment',
+        });
     });
 
     it('Should immediately settle payment for standard payment methods', async () => {
@@ -348,7 +307,11 @@
     });
 
     it('Should have Mollie metadata on payment', async () => {
-        const { order: { payments: [{ metadata }] } } = await adminClient.query(GET_ORDER_PAYMENTS, { id: order.id });
+        const {
+            order: {
+                payments: [{ metadata }],
+            },
+        } = await adminClient.query(GET_ORDER_PAYMENTS, { id: order.id });
         expect(metadata.mode).toBe(mockData.mollieOrderResponse.mode);
         expect(metadata.method).toBe(mockData.mollieOrderResponse.method);
         expect(metadata.profileId).toBe(mockData.mollieOrderResponse.profileId);
@@ -368,6 +331,7 @@
                 return true;
             })
             .reply(200, { status: 'failed', resource: 'payment' });
+        // tslint:disable-next-line:no-non-null-assertion
         const refund = await refundOne(adminClient, order.lines[0].id, order.payments![0].id);
         expect(refund.state).toBe('Failed');
     });
@@ -380,6 +344,7 @@
                 return true;
             })
             .reply(200, { status: 'pending', resource: 'payment' });
+        // tslint:disable-next-line:no-non-null-assertion
         const refund = await refundOne(adminClient, order.lines[0].id, order.payments![0].id);
         expect(mollieRequest?.amount.value).toBe('1558.80');
         expect(refund.total).toBe(155880);
@@ -387,9 +352,7 @@
     });
 
     it('Should get available paymentMethods', async () => {
-        nock('https://api.mollie.com/')
-            .get(/.*/)
-            .reply(200, mockData.molliePaymentMethodsResponse);
+        nock('https://api.mollie.com/').get(/.*/).reply(200, mockData.molliePaymentMethodsResponse);
         await shopClient.asUserWithCredentials(customers[0].emailAddress, 'test');
         const { molliePaymentMethods } = await shopClient.query(GET_MOLLIE_PAYMENT_METHODS, {
             input: {
@@ -405,7 +368,10 @@
 
     it('Should prepare a new order', async () => {
         await shopClient.asUserWithCredentials(customers[0].emailAddress, 'test');
-        const { addItemToOrder } = await shopClient.query<AddItemToOrder.Mutation, AddItemToOrder.Variables>(ADD_ITEM_TO_ORDER, {
+        const { addItemToOrder } = await shopClient.query<
+            AddItemToOrderMutation,
+            AddItemToOrderMutationVariables
+        >(ADD_ITEM_TO_ORDER, {
             productVariantId: 'T_1',
             quantity: 2,
         });
@@ -427,7 +393,7 @@
             body: JSON.stringify({ id: mockData.mollieOrderResponse.id }),
             headers: { 'Content-Type': 'application/json' },
         });
-        const { orderByCode } = await shopClient.query<GetOrderByCode.Query, GetOrderByCode.Variables>(
+        const { orderByCode } = await shopClient.query<GetOrderByCodeQuery, GetOrderByCodeQueryVariables>(
             GET_ORDER_BY_CODE,
             {
                 code: order.code,
@@ -455,14 +421,14 @@
                 return true;
             })
             .reply(200, { resource: 'shipment', lines: [] });
-        const { settlePayment } = await adminClient.query<SettlePaymentMutation, SettlePaymentMutationVariables>(
-            SETTLE_PAYMENT,
-            {
-                // tslint:disable-next-line:no-non-null-assertion
-                id: order.payments![0].id,
-            },
-        );
-        const { orderByCode } = await shopClient.query<GetOrderByCode.Query, GetOrderByCode.Variables>(
+        const { settlePayment } = await adminClient.query<
+            SettlePaymentMutation,
+            SettlePaymentMutationVariables
+        >(SETTLE_PAYMENT, {
+            // tslint:disable-next-line:no-non-null-assertion
+            id: order.payments![0].id,
+        });
+        const { orderByCode } = await shopClient.query<GetOrderByCodeQuery, GetOrderByCodeQueryVariables>(
             GET_ORDER_BY_CODE,
             {
                 code: order.code,
@@ -473,6 +439,4 @@
         expect(createShipmentBody).toBeDefined();
         expect(order.state).toBe('PaymentSettled');
     });
-
-
 });