import { OrderStatus } from '@mollie/api-client';
import { ChannelService, mergeConfig, OrderService, RequestContext } from '@vendure/core';
import {
    SettlePaymentMutation,
    SettlePaymentMutationVariables,
} from '@vendure/core/e2e/graphql/generated-e2e-admin-types';
import { SETTLE_PAYMENT } from '@vendure/core/e2e/graphql/shared-definitions';
import {
    createTestEnvironment,
    E2E_DEFAULT_CHANNEL_TOKEN,
    SimpleGraphQLClient,
    TestServer,
} from '@vendure/testing';
import nock from 'nock';
import fetch from 'node-fetch';
import path from 'path';

import { initialData } from '../../../e2e-common/e2e-initial-data';
import { testConfig, TEST_SETUP_TIMEOUT_MS } from '../../../e2e-common/test-config';
import { MolliePlugin } from '../src/mollie';
import { molliePaymentHandler } from '../src/mollie/mollie.handler';

import { CREATE_PAYMENT_METHOD, GET_CUSTOMER_LIST, GET_ORDER_PAYMENTS } from './graphql/admin-queries';
import {
    CreatePaymentMethodMutation,
    CreatePaymentMethodMutationVariables,
    GetCustomerListQuery,
    GetCustomerListQueryVariables,
} from './graphql/generated-admin-types';
import {
    AddItemToOrderMutation,
    AddItemToOrderMutationVariables,
    GetOrderByCodeQuery,
    GetOrderByCodeQueryVariables,
    TestOrderFragmentFragment,
} from './graphql/generated-shop-types';
import { ADD_ITEM_TO_ORDER, GET_ORDER_BY_CODE } from './graphql/shop-queries';
import {
    CREATE_MOLLIE_PAYMENT_INTENT,
    GET_MOLLIE_PAYMENT_METHODS,
    refundOne,
    setShipping,
} from './payment-helpers';

describe('Mollie payments', () => {
    const mockData = {
        host: 'https://my-vendure.io',
        redirectUrl: 'https://my-storefront/order',
        apiKey: 'myApiKey',
        methodCode: `mollie-payment-${E2E_DEFAULT_CHANNEL_TOKEN}`,
        mollieOrderResponse: {
            id: 'ord_mockId',
            _links: {
                checkout: {
                    href: 'https://www.mollie.com/payscreen/select-method/mock-payment',
                },
            },
            lines: [],
            _embedded: {
                payments: [
                    {
                        id: 'tr_mockPayment',
                        status: 'paid',
                        resource: 'payment',
                    },
                ],
            },
            resource: 'order',
            mode: 'test',
            method: 'test-method',
            profileId: '123',
            settlementAmount: 'test amount',
            customerId: '456',
            authorizedAt: new Date(),
            paidAt: new Date(),
        },
        molliePaymentMethodsResponse: {
            count: 1,
            _embedded: {
                methods: [
                    {
                        resource: 'method',
                        id: 'ideal',
                        description: 'iDEAL',
                        minimumAmount: {
                            value: '0.01',
                            currency: 'EUR',
                        },
                        maximumAmount: {
                            value: '50000.00',
                            currency: 'EUR',
                        },
                        image: {
                            size1x: 'https://www.mollie.com/external/icons/payment-methods/ideal.png',
                            size2x: 'https://www.mollie.com/external/icons/payment-methods/ideal%402x.png',
                            svg: 'https://www.mollie.com/external/icons/payment-methods/ideal.svg',
                        },
                        _links: {
                            self: {
                                href: 'https://api.mollie.com/v2/methods/ideal',
                                type: 'application/hal+json',
                            },
                        },
                    },
                ],
            },
            _links: {
                self: {
                    href: 'https://api.mollie.com/v2/methods',
                    type: 'application/hal+json',
                },
                documentation: {
                    href: 'https://docs.mollie.com/reference/v2/methods-api/list-methods',
                    type: 'text/html',
                },
            },
        },
    };
    let shopClient: SimpleGraphQLClient;
    let adminClient: SimpleGraphQLClient;
    let server: TestServer;
    let started = false;
    let customers: GetCustomerListQuery['customers']['items'];
    let order: TestOrderFragmentFragment;
    let serverPort: number;
    beforeAll(async () => {
        const devConfig = mergeConfig(testConfig(), {
            plugins: [MolliePlugin.init({ vendureHost: mockData.host })],
            // Uncomment next line to debug e2e
            // logger: new DefaultLogger({level: LogLevel.Verbose})
        });
        const env = createTestEnvironment(devConfig);
        serverPort = devConfig.apiOptions.port;
        shopClient = env.shopClient;
        adminClient = env.adminClient;
        server = env.server;
        await server.init({
            initialData,
            productsCsvPath: path.join(__dirname, 'fixtures/e2e-products-minimal.csv'),
            customerCount: 2,
        });
        started = true;
        await adminClient.asSuperAdmin();
        ({
            customers: { items: customers },
        } = await adminClient.query<GetCustomerListQuery, GetCustomerListQueryVariables>(GET_CUSTOMER_LIST, {
            options: {
                take: 2,
            },
        }));
    }, TEST_SETUP_TIMEOUT_MS);

    afterAll(async () => {
        await server.destroy();
    });

    it('Should start successfully', async () => {
        expect(started).toEqual(true);
        expect(customers).toHaveLength(2);
    });

    it('Should prepare an order', async () => {
        await shopClient.asUserWithCredentials(customers[0].emailAddress, 'test');
<<<<<<< HEAD
        const { addItemToOrder } = await shopClient.query<
            AddItemToOrderMutation,
            AddItemToOrderMutationVariables
        >(ADD_ITEM_TO_ORDER, {
            productVariantId: 'T_1',
            quantity: 2,
=======
        const { addItemToOrder } = await shopClient.query<AddItemToOrder.Mutation, AddItemToOrder.Variables>(ADD_ITEM_TO_ORDER, {
            productVariantId: 'T_5',
            quantity: 10,
>>>>>>> 35dbf822
        });
        order = addItemToOrder as TestOrderFragmentFragment;
        // Add surcharge
        const ctx = new RequestContext({
            apiType: 'admin',
            isAuthorized: true,
            authorizedAsOwnerOnly: false,
            channel: await server.app.get(ChannelService).getDefaultChannel(),
        });
        await server.app.get(OrderService).addSurchargeToOrder(ctx, 1, {
            description: 'Negative test surcharge',
            listPrice: -20000,
        });
        expect(order.code).toBeDefined();
    });

    it('Should add a Mollie paymentMethod', async () => {
        const { createPaymentMethod } = await adminClient.query<
            CreatePaymentMethodMutation,
            CreatePaymentMethodMutationVariables
        >(CREATE_PAYMENT_METHOD, {
            input: {
                code: mockData.methodCode,
                name: 'Mollie payment test',
                description: 'This is a Mollie test payment method',
                enabled: true,
                handler: {
                    code: molliePaymentHandler.code,
                    arguments: [
                        { name: 'redirectUrl', value: mockData.redirectUrl },
                        { name: 'apiKey', value: mockData.apiKey },
                        { name: 'autoCapture', value: 'false' },
                    ],
                },
            },
        });
        expect(createPaymentMethod.code).toBe(mockData.methodCode);
    });

    it('Should fail to create payment intent without shippingmethod', async () => {
        await shopClient.asUserWithCredentials(customers[0].emailAddress, 'test');
        const { createMolliePaymentIntent: result } = await shopClient.query(CREATE_MOLLIE_PAYMENT_INTENT, {
            input: {
                paymentMethodCode: mockData.methodCode,
            },
        });
        expect(result.errorCode).toBe('ORDER_PAYMENT_STATE_ERROR');
    });

    it('Should fail to create payment intent with invalid Mollie method', async () => {
        await shopClient.asUserWithCredentials(customers[0].emailAddress, 'test');
        await setShipping(shopClient);
        const { createMolliePaymentIntent: result } = await shopClient.query(CREATE_MOLLIE_PAYMENT_INTENT, {
            input: {
                paymentMethodCode: mockData.methodCode,
                molliePaymentMethodCode: 'invalid',
            },
        });
        expect(result.errorCode).toBe('INELIGIBLE_PAYMENT_METHOD_ERROR');
    });

    it('Should get payment url without Mollie method', async () => {
        let mollieRequest: any;
        nock('https://api.mollie.com/')
            .post(/.*/, body => {
                mollieRequest = body;
                return true;
            })
            .reply(200, mockData.mollieOrderResponse);
        await shopClient.asUserWithCredentials(customers[0].emailAddress, 'test');
        await setShipping(shopClient);
        const { createMolliePaymentIntent } = await shopClient.query(CREATE_MOLLIE_PAYMENT_INTENT, {
            input: {
                paymentMethodCode: mockData.methodCode,
            },
        });
        expect(createMolliePaymentIntent).toEqual({
            url: 'https://www.mollie.com/payscreen/select-method/mock-payment',
        });
        expect(mollieRequest?.orderNumber).toEqual(order.code);
        expect(mollieRequest?.redirectUrl).toEqual(`${mockData.redirectUrl}/${order.code}`);
        expect(mollieRequest?.webhookUrl).toEqual(
            `${mockData.host}/payments/mollie/${E2E_DEFAULT_CHANNEL_TOKEN}/1`,
        );
        expect(mollieRequest?.amount?.value).toBe('1009.90');
        expect(mollieRequest?.amount?.currency).toBe('USD');
        expect(mollieRequest.lines[0].vatAmount.value).toEqual('199.98');
        let totalLineAmount = 0;
        for (const line of mollieRequest.lines) {
            totalLineAmount += Number(line.totalAmount.value);
        }
        // Sum of lines should equal order total
        expect(mollieRequest.amount.value).toEqual(totalLineAmount.toFixed(2));
    });

    it('Should get payment url with Mollie method', async () => {
        let mollieRequest;
        nock('https://api.mollie.com/')
            .post(/.*/, body => {
                mollieRequest = body;
                return true;
            })
            .reply(200, mockData.mollieOrderResponse);
        await shopClient.asUserWithCredentials(customers[0].emailAddress, 'test');
        await setShipping(shopClient);
        const { createMolliePaymentIntent } = await shopClient.query(CREATE_MOLLIE_PAYMENT_INTENT, {
            input: {
                paymentMethodCode: mockData.methodCode,
                molliePaymentMethodCode: 'ideal',
            },
        });
        expect(createMolliePaymentIntent).toEqual({
            url: 'https://www.mollie.com/payscreen/select-method/mock-payment',
        });
    });

    it('Should immediately settle payment for standard payment methods', async () => {
        nock('https://api.mollie.com/')
            .get(/.*/)
            .reply(200, {
                ...mockData.mollieOrderResponse,
                orderNumber: order.code,
                status: OrderStatus.paid,
            });
        await fetch(`http://localhost:${serverPort}/payments/mollie/${E2E_DEFAULT_CHANNEL_TOKEN}/1`, {
            method: 'post',
            body: JSON.stringify({ id: mockData.mollieOrderResponse.id }),
            headers: { 'Content-Type': 'application/json' },
        });
        const { orderByCode } = await shopClient.query<GetOrderByCodeQuery, GetOrderByCodeQueryVariables>(
            GET_ORDER_BY_CODE,
            {
                code: order.code,
            },
        );
        // tslint:disable-next-line:no-non-null-assertion
        order = orderByCode!;
        expect(order.state).toBe('PaymentSettled');
    });

    it('Should have Mollie metadata on payment', async () => {
        const {
            order: {
                payments: [{ metadata }],
            },
        } = await adminClient.query(GET_ORDER_PAYMENTS, { id: order.id });
        expect(metadata.mode).toBe(mockData.mollieOrderResponse.mode);
        expect(metadata.method).toBe(mockData.mollieOrderResponse.method);
        expect(metadata.profileId).toBe(mockData.mollieOrderResponse.profileId);
        expect(metadata.authorizedAt).toEqual(mockData.mollieOrderResponse.authorizedAt.toISOString());
        expect(metadata.paidAt).toEqual(mockData.mollieOrderResponse.paidAt.toISOString());
    });

    it('Should fail to refund', async () => {
        let mollieRequest;
        nock('https://api.mollie.com/')
            .get('/v2/orders/ord_mockId?embed=payments')
            .twice()
            .reply(200, mockData.mollieOrderResponse);
        nock('https://api.mollie.com/')
            .post(/.*/, body => {
                mollieRequest = body;
                return true;
            })
            .reply(200, { status: 'failed', resource: 'payment' });
        // tslint:disable-next-line:no-non-null-assertion
        const refund = await refundOne(adminClient, order.lines[0].id, order.payments![0].id);
        expect(refund.state).toBe('Failed');
    });

    it('Should successfully refund', async () => {
        let mollieRequest: any;
        nock('https://api.mollie.com/')
            .post(/.*/, body => {
                mollieRequest = body;
                return true;
            })
            .reply(200, { status: 'pending', resource: 'payment' });
<<<<<<< HEAD
        // tslint:disable-next-line:no-non-null-assertion
        const refund = await refundOne(adminClient, order.lines[0].id, order.payments![0].id);
        expect(mollieRequest?.amount.value).toBe('1558.80');
        expect(refund.total).toBe(155880);
=======
        const refund = await refundOne(adminClient, order.lines[0].id, order.payments[0].id);
        expect(mollieRequest?.amount.value).toBe('119.99');
        expect(refund.total).toBe(11999);
>>>>>>> 35dbf822
        expect(refund.state).toBe('Settled');
    });

    it('Should get available paymentMethods', async () => {
        nock('https://api.mollie.com/').get(/.*/).reply(200, mockData.molliePaymentMethodsResponse);
        await shopClient.asUserWithCredentials(customers[0].emailAddress, 'test');
        const { molliePaymentMethods } = await shopClient.query(GET_MOLLIE_PAYMENT_METHODS, {
            input: {
                paymentMethodCode: mockData.methodCode,
            },
        });
        const method = molliePaymentMethods[0];
        expect(method.code).toEqual('ideal');
        expect(method.minimumAmount).toBeDefined();
        expect(method.maximumAmount).toBeDefined();
        expect(method.image).toBeDefined();
    });

    it('Should prepare a new order', async () => {
        await shopClient.asUserWithCredentials(customers[0].emailAddress, 'test');
        const { addItemToOrder } = await shopClient.query<
            AddItemToOrderMutation,
            AddItemToOrderMutationVariables
        >(ADD_ITEM_TO_ORDER, {
            productVariantId: 'T_1',
            quantity: 2,
        });
        order = addItemToOrder as TestOrderFragmentFragment;
        await setShipping(shopClient);
        expect(order.code).toBeDefined();
    });

    it('Should authorize payment for pay-later payment methods', async () => {
        nock('https://api.mollie.com/')
            .get(/.*/)
            .reply(200, {
                ...mockData.mollieOrderResponse,
                orderNumber: order.code,
                status: OrderStatus.authorized,
            });
        await fetch(`http://localhost:${serverPort}/payments/mollie/${E2E_DEFAULT_CHANNEL_TOKEN}/1`, {
            method: 'post',
            body: JSON.stringify({ id: mockData.mollieOrderResponse.id }),
            headers: { 'Content-Type': 'application/json' },
        });
        const { orderByCode } = await shopClient.query<GetOrderByCodeQuery, GetOrderByCodeQueryVariables>(
            GET_ORDER_BY_CODE,
            {
                code: order.code,
            },
        );
        // tslint:disable-next-line:no-non-null-assertion
        order = orderByCode!;
        expect(order.state).toBe('PaymentAuthorized');
    });

    it('Should settle payment via settlePayment mutation', async () => {
        // Mock the getOrder Mollie call
        nock('https://api.mollie.com/')
            .get(/.*/)
            .reply(200, {
                ...mockData.mollieOrderResponse,
                orderNumber: order.code,
                status: OrderStatus.authorized,
            });
        // Mock the createShipment call
        let createShipmentBody;
        nock('https://api.mollie.com/')
            .post('/v2/orders/ord_mockId/shipments', body => {
                createShipmentBody = body;
                return true;
            })
            .reply(200, { resource: 'shipment', lines: [] });
        const { settlePayment } = await adminClient.query<
            SettlePaymentMutation,
            SettlePaymentMutationVariables
        >(SETTLE_PAYMENT, {
            // tslint:disable-next-line:no-non-null-assertion
            id: order.payments![0].id,
        });
        const { orderByCode } = await shopClient.query<GetOrderByCodeQuery, GetOrderByCodeQueryVariables>(
            GET_ORDER_BY_CODE,
            {
                code: order.code,
            },
        );
        // tslint:disable-next-line:no-non-null-assertion
        order = orderByCode!;
        expect(createShipmentBody).toBeDefined();
        expect(order.state).toBe('PaymentSettled');
    });
});<|MERGE_RESOLUTION|>--- conflicted
+++ resolved
@@ -161,18 +161,12 @@
 
     it('Should prepare an order', async () => {
         await shopClient.asUserWithCredentials(customers[0].emailAddress, 'test');
-<<<<<<< HEAD
         const { addItemToOrder } = await shopClient.query<
             AddItemToOrderMutation,
             AddItemToOrderMutationVariables
         >(ADD_ITEM_TO_ORDER, {
-            productVariantId: 'T_1',
-            quantity: 2,
-=======
-        const { addItemToOrder } = await shopClient.query<AddItemToOrder.Mutation, AddItemToOrder.Variables>(ADD_ITEM_TO_ORDER, {
             productVariantId: 'T_5',
             quantity: 10,
->>>>>>> 35dbf822
         });
         order = addItemToOrder as TestOrderFragmentFragment;
         // Add surcharge
@@ -351,16 +345,10 @@
                 return true;
             })
             .reply(200, { status: 'pending', resource: 'payment' });
-<<<<<<< HEAD
         // tslint:disable-next-line:no-non-null-assertion
         const refund = await refundOne(adminClient, order.lines[0].id, order.payments![0].id);
-        expect(mollieRequest?.amount.value).toBe('1558.80');
-        expect(refund.total).toBe(155880);
-=======
-        const refund = await refundOne(adminClient, order.lines[0].id, order.payments[0].id);
         expect(mollieRequest?.amount.value).toBe('119.99');
         expect(refund.total).toBe(11999);
->>>>>>> 35dbf822
         expect(refund.state).toBe('Settled');
     });
 
