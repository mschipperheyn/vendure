--- conflicted
+++ resolved
@@ -28,15 +28,10 @@
 /**
  * This should only be used to locally test the Mollie payment plugin
  */
-<<<<<<< HEAD
 /* eslint-disable @typescript-eslint/no-floating-promises */
-(async () => {
-    // eslint-disable-next-line @typescript-eslint/no-var-requires
-=======
-/* tslint:disable:no-floating-promises */
 async function runMollieDevServer(useDynamicRedirectUrl: boolean) {
     console.log('Starting Mollie dev server with dynamic redirectUrl: ', useDynamicRedirectUrl);
->>>>>>> 8cd56e26
+    // eslint-disable-next-line @typescript-eslint/no-var-requires
     require('dotenv').config();
 
     registerInitializer('sqljs', new SqljsInitializer(path.join(__dirname, '__data__')));
@@ -84,16 +79,8 @@
                 handler: {
                     code: molliePaymentHandler.code,
                     arguments: [
-<<<<<<< HEAD
-                        {
-                            name: 'redirectUrl',
-                            value: `${tunnel.url}/admin/orders?filter=open&page=1`,
-                        },
+                        { name: 'redirectUrl', value: `${tunnel.url}/admin/orders?filter=open&page=1&dynamicRedirectUrl=false` },
                         // eslint-disable-next-line @typescript-eslint/no-non-null-assertion
-=======
-                        { name: 'redirectUrl', value: `${tunnel.url}/admin/orders?filter=open&page=1&dynamicRedirectUrl=false` },
-                        // tslint:disable-next-line:no-non-null-assertion
->>>>>>> 8cd56e26
                         { name: 'apiKey', value: process.env.MOLLIE_APIKEY! },
                         { name: 'autoCapture', value: 'false' },
                     ],
@@ -139,15 +126,10 @@
     if (createMolliePaymentIntent.errorCode) {
         throw createMolliePaymentIntent;
     }
-<<<<<<< HEAD
     Logger.info(`Mollie payment link: ${createMolliePaymentIntent.url as string}`, 'Mollie DevServer');
-})();
-=======
-    Logger.info(`Mollie payment link: ${createMolliePaymentIntent.url}`, 'Mollie DevServer');
-};
+}
 
 (async () => {
     // Change the value of the parameter to true to test with the dynamic redirectUrl functionality
     await runMollieDevServer(false);
-})()
->>>>>>> 8cd56e26
+})()