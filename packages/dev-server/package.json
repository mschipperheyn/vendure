--- conflicted
+++ resolved
@@ -1,10 +1,6 @@
 {
   "name": "dev-server",
-<<<<<<< HEAD
   "version": "2.0.0-next.5",
-=======
-  "version": "1.6.0",
->>>>>>> e981f7e0
   "main": "index.js",
   "license": "MIT",
   "private": true,
@@ -18,7 +14,6 @@
     "load-test:100k": "node -r ts-node/register load-testing/run-load-test.ts 100000"
   },
   "dependencies": {
-<<<<<<< HEAD
     "@vendure/admin-ui-plugin": "^2.0.0-next.5",
     "@vendure/asset-server-plugin": "^2.0.0-next.5",
     "@vendure/common": "^2.0.0-next.5",
@@ -31,21 +26,7 @@
     "@types/csv-stringify": "^3.1.0",
     "@vendure/testing": "^2.0.0-next.5",
     "@vendure/ui-devkit": "^2.0.0-next.5",
-=======
-    "@vendure/admin-ui-plugin": "^1.6.0",
-    "@vendure/asset-server-plugin": "^1.6.0",
-    "@vendure/common": "^1.6.0",
-    "@vendure/core": "^1.6.0",
-    "@vendure/elasticsearch-plugin": "^1.6.0",
-    "@vendure/email-plugin": "^1.6.0",
-    "typescript": "4.3.5"
-  },
-  "devDependencies": {
-    "@types/csv-stringify": "^3.1.0",
-    "@vendure/testing": "^1.6.0",
-    "@vendure/ui-devkit": "^1.6.0",
     "commander": "^7.1.0",
->>>>>>> e981f7e0
     "concurrently": "^5.0.0",
     "csv-stringify": "^5.3.3",
     "progress": "^2.0.3"
