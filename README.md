# Vendure

A headless [GraphQL](https://graphql.org/) ecommerce framework built on [Node.js](https://nodejs.org) with [Nest](https://nestjs.com/) & [TypeScript](http://www.typescriptlang.org/), with a focus on developer productivity and ease of customization.

[![Build Status](https://github.com/vendure-ecommerce/vendure/workflows/Build%20&%20Test/badge.svg)](https://github.com/vendure-ecommerce/vendure/actions) 
![Publish & Install](https://github.com/vendure-ecommerce/vendure/workflows/Publish%20&%20Install/badge.svg)
[![lerna](https://img.shields.io/badge/maintained%20with-lerna-cc00ff.svg)](https://lernajs.io/)

### [www.vendure.io](https://www.vendure.io/)

* [Getting Started](https://www.vendure.io/docs/getting-started/): Get Vendure up and running locally in a matter of minutes with a single command
* [Live Demo](https://demo.vendure.io/)
<<<<<<< HEAD
* [Vendure Slack](https://www.vendure.io/slack) Join us on Slack for support and answers to your questions
=======
* [Vendure Discord](https://www.vendure.io/community) Join us on Discord for support and answers to your questions
>>>>>>> 006640d1

## Structure

This project is a monorepo managed with [Lerna](https://github.com/lerna/lerna). Several npm packages are published from this repo, which can be found in the `packages/` directory.

```
vendure/
├── docs/           # Documentation source
├── e2e-common/     # Shared config for package e2e tests
├── packages/       # Source for the Vendure server, admin-ui & plugin packages
├── scripts/
    ├── changelog/  # Scripts used to generate the changelog based on the git history
    ├── codegen/    # Scripts used to generate TypeScript code from the GraphQL APIs
    ├── docs/       # Scripts used to generate documentation markdown from the source
```

## Development

The following instructions are for those who want to develop the Vendure core framework or plugins (e.g. if you intend to make a pull request). For instructions on how to build a project *using* Vendure, please see the [Getting Started guide](https://www.vendure.io/docs/getting-started/).

### 1. Install top-level dependencies

`yarn`

The root directory has a `package.json` which contains build-related dependencies for tasks including:

* Building & deploying the docs 
* Generating TypeScript types from the GraphQL schema
* Linting, formatting & testing tasks to run on git commit & push

> Note:
> When you do `yarn` for the first time, you will need to manually create the `package` folder under [/packages/admin-ui](/packages/admin-ui).

### 2. Bootstrap the packages

`yarn bootstrap`

This runs the Lerna "bootstrap" command, which cross-links monorepo dependencies.

### 3. Build all packages

`yarn build`

Packages must be built (i.e. TypeScript compiled, admin ui app built, certain assets copied etc.) before being used.

Note that this can take a few minutes.

### 4. Set up the server

The server requires an SQL database to be available. The simplest option is to use SQLite, but if you have Docker available you can use the [dev-server docker-compose file](./packages/dev-server/docker-compose.yml) which will start up both MariaDB and Postgres as well as their GUI management tools.

Vendure uses [TypeORM](http://typeorm.io), and officially supports **MySQL**, **PostgreSQL** and **SQLite**, though other TypeORM-supported databases may work.

1. Configure the [dev config](./packages/dev-server/dev-config.ts), making sure the connection settings in the `getDbConfig()` function are correct for the database type you will be using.
2. Create the database using your DB admin tool of choice (e.g. phpMyAdmin if you are using the docker image suggested above). Name it according to the `getDbConfig()` settings. If you are using SQLite, you can skip this step.
3. Populate mock data: 
   ```bash
    cd packages/dev-server
    DB=<mysql|postgres|sqlite> yarn populate
    ```
   If you do not specify the `DB` variable, it will default to "mysql".

### 5. Run the dev server

```
cd packages/dev-server
DB=<mysql|postgres|sqlite> yarn start
```
Or if you are in the root package 
```
DB=<mysql|postgres|sqlite> yarn dev-server:start
```
If you do not specify the `DB` argument, it will default to "mysql".

### Testing admin ui changes locally

If you are making changes to the admin ui, you need to start the admin ui independent from the dev-server:

1. `cd packages/admin-ui`
2. `yarn start`
3. Go to http://localhost:4200 and log in with "superadmin", "superadmin"

This will auto restart when you make changes to the admin ui. You don't need this step when you just use the admin ui just
to test backend changes.

### Testing your changes locally
This example shows how to test changes to the `payments-plugin` package locally, but it will also work for other packages.

1. Open 2 terminal windows:

- Terminal 1 for watching and compiling the changes of the package you are developing
- Terminal 2 for running the dev-server

```shell
# Terminal 1
cd packages/payments-plugin
yarn watch
```
:warning: If you are developing changes for the `core`package, you also need to watch the `common` package:
```shell
# Terminal 1
# Root of the project
yarn watch:core-common
```

2. After the changes in your package are compiled you have to stop and restart the dev-server:

```shell
# Terminal 2
cd packages/dev-server
DB=sqlite yarn start
```

3. The dev-server will now have your local changes from the changed package.

:information_source: Lerna links to the `dist` folder of the packages, so you **don't** need to rerun 'yarn bootstrap'

### Code generation

[graphql-code-generator](https://github.com/dotansimha/graphql-code-generator) is used to automatically create TypeScript interfaces for all GraphQL server operations and admin ui queries. These generated interfaces are used in both the admin ui and the server.

Running `yarn codegen` will generate the following files:

* [`packages/common/src/generated-types.ts`](./packages/common/src/generated-types.ts): Types, Inputs & resolver args relating to the Admin API
* [`packages/common/src/generated-shop-types.ts`](./packages/common/src/generated-shop-types.ts): Types, Inputs & resolver args relating to the Shop API
* [`packages/admin-ui/src/lib/core/src/common/generated-types.ts`](./packages/admin-ui/src/lib/core/src/common/generated-types.ts): Types & operations relating to the admin-ui queries & mutations.
* [`packages/admin-ui/src/lib/core/src/common/introspection-result.ts`](./packages/admin-ui/src/lib/core/src/common/introspection-result.ts): Used by the Apollo Client [`IntrospectionFragmentMatcher`](https://www.apollographql.com/docs/react/data/fragments/#fragments-on-unions-and-interfaces) to correctly handle fragments in the Admin UI.
* Also generates types used in e2e tests in those packages which feature e2e tests (core, elasticsearch-plugin, asset-server-plugin etc).

### Testing

#### Server Unit Tests

The core and several other packages have unit tests which are can be run all together by running `yarn test` from the root directory, or individually by running it from the package directory.

Unit tests are co-located with the files which they test, and have the suffix `.spec.ts`.

#### End-to-end Tests

Certain packages have e2e tests, which are located at `/packages/<name>/e2e/`. All e2e tests can be run by running `yarn e2e` from the root directory, or individually by running it from the package directory.

e2e tests use the `@vendure/testing` package. For details of how the setup works, see the [Testing docs](https://www.vendure.io/docs/developer-guide/testing/)

When **debugging e2e tests**, set an environment variable `E2E_DEBUG=true` which will increase the global Jest timeout and allow you to step through the e2e tests without the tests automatically failing due to timeout.

### Release Process

All packages in this repo are released at every version change (using [Lerna's fixed mode](https://github.com/lerna/lerna#fixedlocked-mode-default)). This simplifies both the development (tracking multiple disparate versions is tough) and also the developer experience for users of the framework (it is simple to see that all packages are up-to-date and compatible).

To make a release:

##### 1. `yarn publish-release`

It will run `lerna publish` which will prompt for which version to update to. Although we are using [conventional commits](https://www.conventionalcommits.org), the version is not automatically being calculated from the commit messages. Therefore the next version should be manually selected. 

Next it will build all packages to ensure the distributed files are up to date.

Finally the command will create changelog entries for this release.

##### 2. `git push origin master --follow-tags`

The reason we do not rely on Lerna to push the release to Git is that this repo has a lengthy pre-push hook which runs all tests and builds the admin ui. This long wait then invalidates the npm OTP and the publish will fail. So the solution is to publish first and then push.

## License

MIT<|MERGE_RESOLUTION|>--- conflicted
+++ resolved
@@ -10,11 +10,7 @@
 
 * [Getting Started](https://www.vendure.io/docs/getting-started/): Get Vendure up and running locally in a matter of minutes with a single command
 * [Live Demo](https://demo.vendure.io/)
-<<<<<<< HEAD
-* [Vendure Slack](https://www.vendure.io/slack) Join us on Slack for support and answers to your questions
-=======
 * [Vendure Discord](https://www.vendure.io/community) Join us on Discord for support and answers to your questions
->>>>>>> 006640d1
 
 ## Structure
 
