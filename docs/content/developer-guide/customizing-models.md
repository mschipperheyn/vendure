---
title: 'Customizing Models'
showtoc: true
---

# Customizing Models with custom fields

Custom fields allow you to add your own custom data properties to many of the Vendure entities. The entities which may
have custom fields defined are listed in the [CustomFields documentation]({{< relref "
/docs/typescript-api/custom-fields" >}})

They are specified in the VendureConfig:

```TypeScript
const config = {
    // ...
    customFields: {
        Product: [
            {name: 'infoUrl', type: 'string'},
            {name: 'downloadable', type: 'boolean'},
            {name: 'shortName', type: 'localeString'},
        ],
        User: [
            {name: 'socialLoginToken', type: 'string', unique: true},
        ],
    },
}
```

With the example config above, the following will occur:

1. The database schema will be altered, and a column will be added for each custom field. **Note: changes to custom
   fields require a database migration**. See the [Migrations guide]({{< relref "migrations" >}}).
2. The GraphQL APIs will be modified to add the custom fields to the `Product` and `User` types respectively.
3. If you are using the [admin-ui-plugin]({{< relref "/docs/typescript-api/admin-ui-plugin" >}}), the Admin UI detail
   pages will now contain form inputs to allow the custom field data to be added or edited.

The values of the custom fields can then be set and queried via the GraphQL APIs:

```GraphQL
mutation {
    updateProduct(input: {
        id: 1
        customFields: {
            infoUrl: "https://some-url.com",
            downloadable: true,
        }
        translations: [
            { languageCode: en, customFields: { shortName: "foo" } }
        ]
    }) {
        id
        customFields {
            infoUrl
            downloadable
            shortName
        }
    }
}
```

## Available custom field types

The following types are available for custom fields:

| Type           | Description                  | Example                                   |
|----------------|------------------------------|-------------------------------------------|
| `string`       | Short string data            | url, label                                |
| `localeString` | Localized short strings      | localized url                             |
| `text`         | Long text data               | extended product info, json config object |
| `localText`    | Localized long tex           | localized extended product info           |
| `int`          | Integer                      | product weight, customer loyalty points   |
| `float`        | Floating point number        | product review rating                     |
| `boolean`      | Boolean                      | isDownloadable flag on product            |
| `datetime`     | A datetime                   | date that variant is back in stock        |
| `relation`     | A relation to another entity | Asset used as a customer avatar           |

To see the underlying DB data type and GraphQL type used for each, see the [CustomFieldType doc]({{< relref "
custom-field-type" >}}).

## CustomField UI Form Inputs

By default, the Admin UI will use an appropriate input component depending on the `type` of the custom field.
For instance, `string` fields will use a `<input type="text">` component, and `boolean` fields will use
a `<input type="checkbox">` component.

These defaults can be overridden by using the `ui` property of the custom field config object. For example, if we want a
number to be displayed as a currency input:

```TypeScript {hl_lines=[8]}
const config = {
    // ...
    customFields: {
        ProductVariant: [
            {
                name: 'rrp',
                type: 'int',
                ui: {component: 'currency-form-input'},
            },
        ]
    }
}
```

The built-in form inputs are listed in the [DefaultFormConfigHash docs]({{< relref "default-form-config-hash" >}}).

If you want to use a completely custom form input component which is not provided by the Admin UI, you'll need to create
a plugin which [extends the Admin UI]({{< relref "extending-the-admin-ui" >}}) with [custom form inputs]({{< relref "
custom-form-inputs" >}}).

## Tabbed custom fields

With a large, complex project, it's common for lots of custom fields to be required. This can get visually noisy in the
UI, so Vendure supports tabbed custom fields. Just specify the tab name in the `ui` object, and those fields with the
same tab name will be grouped in the UI! The tab name can also be a translation token if you need to support multiple
languages.

```TypeScript
const config = {
    // ...
    customFields: {
        Product: [
            {name: 'additionalInfo', type: 'text', ui: {component: 'rich-text-form-input'}},
            {name: 'specs', type: 'text', ui: {component: 'json-editor-form-input'}},
            {name: 'width', type: 'int', ui: {tab: 'Shipping'}},
            {name: 'height', type: 'int', ui: {tab: 'Shipping'}},
            {name: 'depth', type: 'int', ui: {tab: 'Shipping'}},
            {name: 'weight', type: 'int', ui: {tab: 'Shipping'}},
        ],
    },
}
```

## Configurable Order Products

One common use of custom fields is to support configurable products. Imagine we are selling pens which allow some text
to be engraved. To do this we would add a **custom field on the OrderLine**:

```TypeScript
OrderLine: [
    {
        name: 'engravingText',
        type: 'string',
        label: [
            {
                languageCode: LanguageCode.en,
                value: 'The text to engrave on the product'
            },
        ],
    },
]
```

Once defined, the [addItemToOrder mutation]({{< relref "/docs/graphql-api/shop/mutations" >}}#additemtoorder) will have
a third argument available, which accepts values for the custom field defined above:

```GraphQL
mutation {
    addItemToOrder(
        productVariantId: "42"
        quantity: 1
        customFields: {
            engravingText: "Thanks for all the fish!"
        }
    ) {
        ...on Order {
            id
            lines {
                id
                quantity
                customFields {
                    engravingText
                }
            }
        }
    }
}
```

Furthermore, the values of these OrderLine custom fields can even be used to modify the price. This is done by defining
a custom [OrderItemPriceCalculationStrategy]({{< relref "order-item-price-calculation-strategy" >}}):

```TypeScript
import {
    RequestContext, PriceCalculationResult,
    ProductVariant, OrderItemPriceCalculationStrategy
} from '@vendure/core';

export class EngravingPriceStrategy implements OrderItemPriceCalculationStrategy {

    calculateUnitPrice(
        ctx: RequestContext,
        productVariant: ProductVariant,
        customFields: { engravingText?: string },
    ) {
        let price = productVariant.listPrice;
        if (customFields.engravingText) {
            // Add $5 for engraving
            price += 500;
        }
        return {
            price,
            priceIncludesTax: productVariant.listPriceIncludesTax,
        };
    }
}
```

## TypeScript Typings

Because custom fields are generated at run-time, TypeScript has no way of knowing about them based on your
VendureConfig. Consider the example above - let's say we have a [plugin]({{< relref "/docs/plugins" >}}) which needs to
access the custom field values on a Product entity.

Attempting to access the custom field will result in a TS compiler error:

```TypeScript {hl_lines=[12,13]}
import { RequestContext, TransactionalConnection, ID, Product } from '@vendure/core';

export class MyService {
    constructor(private connection: TransactionalConnection) {
    }

    async getInfoUrl(ctx: RequestContext, productId: ID) {
        const product = await this.connection
            .getRepository(ctx, Product)
            .findOne(productId);

        return product.customFields.infoUrl;
    }                           // ^ TS2339: Property 'infoUrl'
}                             // does not exist on type 'CustomProductFields'.
```

The "easy" way to solve this is to assert the `customFields` object as `any`:

```TypeScript
return (product.customFields as any).infoUrl;
```

However, this sacrifices type safety. To make our custom fields type-safe we can take advantage of a couple of more
advanced TypeScript
features - [declaration merging](https://www.typescriptlang.org/docs/handbook/declaration-merging.html#merging-interfaces)
and [ambient modules](https://www.typescriptlang.org/docs/handbook/modules.html#ambient-modules). This allows us to
extend the built-in `CustomProductFields` interface to add our custom fields to it:

```TypeScript
// types.ts

// Note: we are using deep a import here, rather than importing from `@vendure/core` due to
// a possible bug in TypeScript (https://github.com/microsoft/TypeScript/issues/46617) which
// causes issues when multiple plugins extend the same custom fields interface.
import { CustomProductFields } from '@vendure/core/dist/entity/custom-entity-fields';

declare module '@vendure/core/dist/entity/custom-entity-fields' {
    interface CustomProductFields {
        infoUrl: string;
        downloadable: boolean;
        shortName: string;
    }
}
```

When this file is then imported into our service file (either directly or indirectly), TypeScript will know about our
custom fields, and we do not need to do any type assertions.

```TypeScript
return product.customFields.infoUrl;
// no error, plus TS autocomplete works.
```

{{< alert "warning" >}}
Note that for the typings to work correctly, **order of imports matters**.

One way to ensure that your custom field typings always get imported first is to include them as the first item in the
tsconfig "include" array.
{{< /alert >}}

{{< alert "primary" >}}
For a working example of this setup, see
the [real-world-vendure repo](https://github.com/vendure-ecommerce/real-world-vendure/blob/master/src/plugins/reviews/types.ts)
{{< /alert >}}

## Examples

### defaultValue & nullable

A default value for the custom field may be specified, and also whether the field may be nullable (or empty). Any fields
set to `nullable: false` should have a default value specified.

```TypeScript
Product: [
    {
        name: 'downloadable',
        type: 'boolean',
        defaultValue: false,
        nullable: false,
    },
]
```

### Labels and descriptions

Labels and descriptions can be specified to supply more information about the purpose of the custom field, and also to
allow translations to be set. In the Admin UI, the `label` will be used in any forms featuring the custom field, and
will fall back to `name` if no label is specified.

```TypeScript
Product: [
    {
        name: 'extendedDescription',
        type: 'localeString',
        label: [
            {languageCode: LanguageCode.en, value: 'Extended description'},
            {languageCode: LanguageCode.de, value: 'Erweiterte Beschreibung'},
        ],
        description: [
            {languageCode: LanguageCode.en, value: 'Technical specs, external links and images'},
            {languageCode: LanguageCode.de, value: 'Technische Daten, externe Links und Bilder'},
        ],
        length: 65535,
    },
]
```

### Lists

A custom field may hold an array of values by setting the `list` property to `true`:

```TypeScript
Product: [
    {
        name: 'keywords',
        type: 'localeString',
        list: true,
    },
]
```

### Validation

Certain custom field types may be configured with validation parameters:

```TypeScript
Product: [
    {
        name: 'partCode',
        type: 'string',
        pattern: '^[0-9]{4}\-[A-Z]{3-4}$'
    },
    {
        name: 'location',
        type: 'string',
        options: [
            {value: 'warehouse1'},
            {value: 'warehouse2'},
            {value: 'shop'},
        ]
    },
    {
        name: 'weight',
        type: 'int',
        min: 0,
        max: 9999,
        step: 1,
    },
]
```

In the above examples, attempting to set a custom field value which does not conform to the specified parameters (e.g.
a `partCode` of `'121A'`) will throw an exception. In the Admin UI, these constraints will also be expressed in the form
fields used to enter the data.

For even more control over validation, a `validate` function may be provided to any field type, which will run whenever
the value is set via the GraphQL API. This function can even be asynchronous and may use the [Injector]({{< relref "
injector" >}}) to access providers. Returning a string or LocalizedString means validation failed.

```TypeScript
Product: [
    {
        name: 'partCode',
        type: 'string',
        validate: async (value, injector) => {
            const partCodeService = injector.get(PartCodeService);
            const isValid = await partCodeService.validateCode(value);
            if (!isValid) {
                return `Part code ${value} is not valid`;
            }
        },
    },
]
```

### public, readonly & internal

Some custom fields may be used internally in your business logic, or for integration with external systems. In this case
the can restrict access to the information they contain. In this example, the Customer entity has an externalId relating
to an external integration.

- `public: false` means that it will not be exposed via the Shop API.
- `readonly: true` means it will be exposed, but cannot be updated via the Admin API. It can only be changed
  programmatically in plugin code.
- `internal: false` - means the field _will_ be exposed via the GraphQL APIs (in this case on the Admin API due to
  the `public: false` setting). If it was set to `internal: true`, then the field would not be exposed _at all_ in
  either of the GraphQL APIs, and will not be visible in the Admin UI. Internal custom fields are useful for purely
  internal implementation details.

```TypeScript
Customer: [
    {
        name: 'externalId',
        type: 'string',
        public: false,
        readonly: true,
        internal: false,
    },
],
```

### Relations

It is possible to set up custom fields that hold references to other entities using the `'relation'` type:

```TypeScript
Customer: [
    {
        name: 'avatar',
        type: 'relation',
        entity: Asset,
        // may be omitted if the entity name matches the GraphQL type name,
        // which is true for all built-in entities.
        graphQLType: 'Asset',
        // Whether to "eagerly" load the relation
        // See https://typeorm.io/#/eager-and-lazy-relations
        eager: false,
    },
]
```

In this example, we set up a many-to-one relationship from Customer to Asset, allowing us to specify an avatar image for
each Customer. Relation custom fields are unique in that the input and output names are not the same - the input will
expect an ID and will be named `'<field name>Id'` or `'<field name>Ids'` for list types.

```GraphQL
mutation {
    updateCustomer(input: {
        id: 1
        customFields: {
            avatarId: 42,
        }
    }) {
        id
        customFields {
            avatar {
                id
                name
                preview
            }
        }
    }
}
```

{{% alert %}}
**UI for relation type**

<<<<<<< HEAD
The Admin UI app has built-in selection components for "relation" custom fields which reference certain common entity
types, such as Asset, Product, ProductVariant and Customer. If you are relating to an entity not covered by the built-in
selection components, you will see a generic relation component which allows you to manually enter the ID of the entity
you wish to select.

If the generic selector is not suitable, or is you wish to replace one of the built-in selector components, you can
create a UI extension which defines a custom field control for that custom field. You can read more about this in
the [custom form input guide]({{< relref "custom-form-inputs" >}})
=======
The Admin UI app has built-in selection components for "relation" custom fields that reference certain common entity types, such as Asset, Product, ProductVariant and Customer. If you are relating to an entity not covered by the built-in selection components, you will see a generic relation component which allows you to manually enter the ID of the entity you wish to select.

If the generic selector is not suitable, or is you wish to replace one of the built-in selector components, you can create a UI extension that defines a custom field control for that custom field. You can read more about this in the [custom form input guide]({{< relref "custom-form-inputs" >}})
>>>>>>> a0d001d3
{{< /alert >}}<|MERGE_RESOLUTION|>--- conflicted
+++ resolved
@@ -1,61 +1,57 @@
 ---
-title: 'Customizing Models'
+title: "Customizing Models"
 showtoc: true
 ---
-
+ 
 # Customizing Models with custom fields
 
-Custom fields allow you to add your own custom data properties to many of the Vendure entities. The entities which may
-have custom fields defined are listed in the [CustomFields documentation]({{< relref "
-/docs/typescript-api/custom-fields" >}})
+Custom fields allow you to add your own custom data properties to many of the Vendure entities. The entities which may have custom fields defined are listed in the [CustomFields documentation]({{< relref "/docs/typescript-api/custom-fields" >}})
 
 They are specified in the VendureConfig:
 
 ```TypeScript
 const config = {
-    // ...
-    customFields: {
-        Product: [
-            {name: 'infoUrl', type: 'string'},
-            {name: 'downloadable', type: 'boolean'},
-            {name: 'shortName', type: 'localeString'},
-        ],
-        User: [
-            {name: 'socialLoginToken', type: 'string', unique: true},
-        ],
-    },
+  // ...
+  customFields: {
+    Product: [
+      { name: 'infoUrl', type: 'string' },
+      { name: 'downloadable', type: 'boolean' },
+      { name: 'shortName', type: 'localeString' },
+    ],
+    User: [
+      { name: 'socialLoginToken', type: 'string', unique: true },
+    ],
+  },
 }
 ```
 
 With the example config above, the following will occur:
 
-1. The database schema will be altered, and a column will be added for each custom field. **Note: changes to custom
-   fields require a database migration**. See the [Migrations guide]({{< relref "migrations" >}}).
+1. The database schema will be altered, and a column will be added for each custom field. **Note: changes to custom fields require a database migration**. See the [Migrations guide]({{< relref "migrations" >}}).
 2. The GraphQL APIs will be modified to add the custom fields to the `Product` and `User` types respectively.
-3. If you are using the [admin-ui-plugin]({{< relref "/docs/typescript-api/admin-ui-plugin" >}}), the Admin UI detail
-   pages will now contain form inputs to allow the custom field data to be added or edited.
+3. If you are using the [admin-ui-plugin]({{< relref "/docs/typescript-api/admin-ui-plugin" >}}), the Admin UI detail pages will now contain form inputs to allow the custom field data to be added or edited.
 
 The values of the custom fields can then be set and queried via the GraphQL APIs:
 
 ```GraphQL
 mutation {
-    updateProduct(input: {
-        id: 1
-        customFields: {
-            infoUrl: "https://some-url.com",
-            downloadable: true,
-        }
-        translations: [
-            { languageCode: en, customFields: { shortName: "foo" } }
-        ]
-    }) {
-        id
-        customFields {
-            infoUrl
-            downloadable
-            shortName
-        }
-    }
+  updateProduct(input: {
+    id: 1
+    customFields: {
+      infoUrl: "https://some-url.com",
+      downloadable: true,
+    }
+    translations: [
+      { languageCode: en, customFields: { shortName: "foo" } }  
+    ]
+  }) {
+    id
+    customFields {
+      infoUrl
+      downloadable
+      shortName
+    }
+  }
 }
 ```
 
@@ -81,130 +77,119 @@
 ## CustomField UI Form Inputs
 
 By default, the Admin UI will use an appropriate input component depending on the `type` of the custom field.
-For instance, `string` fields will use a `<input type="text">` component, and `boolean` fields will use
-a `<input type="checkbox">` component.
-
-These defaults can be overridden by using the `ui` property of the custom field config object. For example, if we want a
-number to be displayed as a currency input:
+For instance, `string` fields will use a `<input type="text">` component, and `boolean` fields will use a `<input type="checkbox">` component.
+
+These defaults can be overridden by using the `ui` property of the custom field config object. For example, if we want a number to be displayed as a currency input:
 
 ```TypeScript {hl_lines=[8]}
 const config = {
-    // ...
-    customFields: {
-        ProductVariant: [
-            {
-                name: 'rrp',
-                type: 'int',
-                ui: {component: 'currency-form-input'},
-            },
-        ]
-    }
+  // ...
+  customFields: {
+    ProductVariant: [
+      { 
+        name: 'rrp',
+        type: 'int', 
+        ui: { component: 'currency-form-input' },
+      },
+    ]
+  }
 }
 ```
 
 The built-in form inputs are listed in the [DefaultFormConfigHash docs]({{< relref "default-form-config-hash" >}}).
 
-If you want to use a completely custom form input component which is not provided by the Admin UI, you'll need to create
-a plugin which [extends the Admin UI]({{< relref "extending-the-admin-ui" >}}) with [custom form inputs]({{< relref "
-custom-form-inputs" >}}).
+If you want to use a completely custom form input component which is not provided by the Admin UI, you'll need to create a plugin which [extends the Admin UI]({{< relref "extending-the-admin-ui" >}}) with [custom form inputs]({{< relref "custom-form-inputs" >}}). 
 
 ## Tabbed custom fields
 
-With a large, complex project, it's common for lots of custom fields to be required. This can get visually noisy in the
-UI, so Vendure supports tabbed custom fields. Just specify the tab name in the `ui` object, and those fields with the
-same tab name will be grouped in the UI! The tab name can also be a translation token if you need to support multiple
-languages.
+With a large, complex project, it's common for lots of custom fields to be required. This can get visually noisy in the UI, so Vendure supports tabbed custom fields. Just specify the tab name in the `ui` object, and those fields with the same tab name will be grouped in the UI! The tab name can also be a translation token if you need to support multiple languages.
 
 ```TypeScript
 const config = {
-    // ...
-    customFields: {
-        Product: [
-            {name: 'additionalInfo', type: 'text', ui: {component: 'rich-text-form-input'}},
-            {name: 'specs', type: 'text', ui: {component: 'json-editor-form-input'}},
-            {name: 'width', type: 'int', ui: {tab: 'Shipping'}},
-            {name: 'height', type: 'int', ui: {tab: 'Shipping'}},
-            {name: 'depth', type: 'int', ui: {tab: 'Shipping'}},
-            {name: 'weight', type: 'int', ui: {tab: 'Shipping'}},
-        ],
-    },
+  // ...
+  customFields: {
+    Product: [
+      { name: 'additionalInfo', type: 'text', ui: { component: 'rich-text-form-input' } },
+      { name: 'specs', type: 'text', ui: { component: 'json-editor-form-input' } },
+      { name: 'width', type: 'int', ui: { tab: 'Shipping' } },
+      { name: 'height', type: 'int', ui: { tab: 'Shipping' } },
+      { name: 'depth', type: 'int', ui: { tab: 'Shipping' } },
+      { name: 'weight', type: 'int', ui: { tab: 'Shipping' } },
+    ],
+  },
 }
 ```
 
 ## Configurable Order Products
 
-One common use of custom fields is to support configurable products. Imagine we are selling pens which allow some text
-to be engraved. To do this we would add a **custom field on the OrderLine**:
+One common use of custom fields is to support configurable products. Imagine we are selling pens which allow some text to be engraved. To do this we would add a **custom field on the OrderLine**:
 
 ```TypeScript
 OrderLine: [
-    {
-        name: 'engravingText',
-        type: 'string',
-        label: [
-            {
-                languageCode: LanguageCode.en,
-                value: 'The text to engrave on the product'
-            },
-        ],
-    },
-]
-```
-
-Once defined, the [addItemToOrder mutation]({{< relref "/docs/graphql-api/shop/mutations" >}}#additemtoorder) will have
-a third argument available, which accepts values for the custom field defined above:
+  {
+    name: 'engravingText',
+    type: 'string',
+    label: [
+      {
+        languageCode: LanguageCode.en,
+        value: 'The text to engrave on the product' 
+      },
+    ],
+  },
+]
+```
+
+Once defined, the [addItemToOrder mutation]({{< relref "/docs/graphql-api/shop/mutations" >}}#additemtoorder) will have a third argument available, which accepts values for the custom field defined above:
 
 ```GraphQL
 mutation {
-    addItemToOrder(
-        productVariantId: "42"
-        quantity: 1
-        customFields: {
-            engravingText: "Thanks for all the fish!"
+  addItemToOrder(
+    productVariantId: "42"
+    quantity: 1
+    customFields: {
+      engravingText: "Thanks for all the fish!"
+    }
+  ) {
+    ...on Order {
+      id
+      lines {
+        id
+        quantity
+        customFields {
+          engravingText
         }
-    ) {
-        ...on Order {
-            id
-            lines {
-                id
-                quantity
-                customFields {
-                    engravingText
-                }
-            }
-        }
-    }
-}
-```
-
-Furthermore, the values of these OrderLine custom fields can even be used to modify the price. This is done by defining
-a custom [OrderItemPriceCalculationStrategy]({{< relref "order-item-price-calculation-strategy" >}}):
-
-```TypeScript
-import {
-    RequestContext, PriceCalculationResult,
-    ProductVariant, OrderItemPriceCalculationStrategy
-} from '@vendure/core';
+      }
+    }
+  }
+}
+```
+
+Furthermore, the values of these OrderLine custom fields can even be used to modify the price. This is done by defining a custom [OrderItemPriceCalculationStrategy]({{< relref "order-item-price-calculation-strategy" >}}):
+
+```TypeScript
+import { RequestContext, PriceCalculationResult, 
+  ProductVariant, OrderItemPriceCalculationStrategy } from '@vendure/core';
 
 export class EngravingPriceStrategy implements OrderItemPriceCalculationStrategy {
-
-    calculateUnitPrice(
-        ctx: RequestContext,
-        productVariant: ProductVariant,
-        customFields: { engravingText?: string },
-    ) {
-        let price = productVariant.listPrice;
-        if (customFields.engravingText) {
-            // Add $5 for engraving
-            price += 500;
-        }
-        return {
-            price,
-            priceIncludesTax: productVariant.listPriceIncludesTax,
-        };
-    }
-}
-```
+  
+  calculateUnitPrice(
+    ctx: RequestContext,
+    productVariant: ProductVariant,
+    customFields: { engravingText?: string },
+  ) {
+    let price = productVariant.listPrice;
+    if (customFields.engravingText) {
+      // Add $5 for engraving
+      price += 500;
+    }
+    return {
+      price,
+      priceIncludesTax: productVariant.listPriceIncludesTax,
+    };
+  }
+}
+```
+
 
 ## TypeScript Typings
 
@@ -213,21 +198,20 @@
 access the custom field values on a Product entity.
 
 Attempting to access the custom field will result in a TS compiler error:
-
+ 
 ```TypeScript {hl_lines=[12,13]}
 import { RequestContext, TransactionalConnection, ID, Product } from '@vendure/core';
 
 export class MyService {
-    constructor(private connection: TransactionalConnection) {
-    }
-
-    async getInfoUrl(ctx: RequestContext, productId: ID) {
-        const product = await this.connection
-            .getRepository(ctx, Product)
-            .findOne(productId);
-
-        return product.customFields.infoUrl;
-    }                           // ^ TS2339: Property 'infoUrl'
+  constructor(private connection: TransactionalConnection) {} 
+
+  async getInfoUrl(ctx: RequestContext, productId: ID) {
+    const product = await this.connection
+      .getRepository(ctx, Product)
+      .findOne(productId);
+    
+    return product.customFields.infoUrl; 
+  }                           // ^ TS2339: Property 'infoUrl' 
 }                             // does not exist on type 'CustomProductFields'.
 ```
 
@@ -236,12 +220,7 @@
 ```TypeScript
 return (product.customFields as any).infoUrl;
 ```
-
-However, this sacrifices type safety. To make our custom fields type-safe we can take advantage of a couple of more
-advanced TypeScript
-features - [declaration merging](https://www.typescriptlang.org/docs/handbook/declaration-merging.html#merging-interfaces)
-and [ambient modules](https://www.typescriptlang.org/docs/handbook/modules.html#ambient-modules). This allows us to
-extend the built-in `CustomProductFields` interface to add our custom fields to it:
+However, this sacrifices type safety. To make our custom fields type-safe we can take advantage of a couple of more advanced TypeScript features - [declaration merging](https://www.typescriptlang.org/docs/handbook/declaration-merging.html#merging-interfaces) and  [ambient modules](https://www.typescriptlang.org/docs/handbook/modules.html#ambient-modules). This allows us to extend the built-in `CustomProductFields` interface to add our custom fields to it:
 
 ```TypeScript
 // types.ts
@@ -252,16 +231,15 @@
 import { CustomProductFields } from '@vendure/core/dist/entity/custom-entity-fields';
 
 declare module '@vendure/core/dist/entity/custom-entity-fields' {
-    interface CustomProductFields {
-        infoUrl: string;
-        downloadable: boolean;
-        shortName: string;
-    }
-}
-```
-
-When this file is then imported into our service file (either directly or indirectly), TypeScript will know about our
-custom fields, and we do not need to do any type assertions.
+  interface CustomProductFields {
+    infoUrl: string;
+    downloadable: boolean;
+    shortName: string;
+  }
+}
+```
+
+When this file is then imported into our service file (either directly or indirectly), TypeScript will know about our custom fields, and we do not need to do any type assertions.
 
 ```TypeScript
 return product.customFields.infoUrl;
@@ -271,148 +249,133 @@
 {{< alert "warning" >}}
 Note that for the typings to work correctly, **order of imports matters**.
 
-One way to ensure that your custom field typings always get imported first is to include them as the first item in the
-tsconfig "include" array.
+One way to ensure that your custom field typings always get imported first is to include them as the first item in the tsconfig "include" array.
 {{< /alert >}}
 
 {{< alert "primary" >}}
-For a working example of this setup, see
-the [real-world-vendure repo](https://github.com/vendure-ecommerce/real-world-vendure/blob/master/src/plugins/reviews/types.ts)
+For a working example of this setup, see the [real-world-vendure repo](https://github.com/vendure-ecommerce/real-world-vendure/blob/master/src/plugins/reviews/types.ts)
 {{< /alert >}}
 
 ## Examples
 
 ### defaultValue & nullable
 
-A default value for the custom field may be specified, and also whether the field may be nullable (or empty). Any fields
-set to `nullable: false` should have a default value specified.
+A default value for the custom field may be specified, and also whether the field may be nullable (or empty). Any fields set to `nullable: false` should have a default value specified.
 
 ```TypeScript
 Product: [
-    {
-        name: 'downloadable',
-        type: 'boolean',
-        defaultValue: false,
-        nullable: false,
+  {
+    name: 'downloadable',
+    type: 'boolean',
+    defaultValue: false,
+    nullable: false,
+  },
+]
+```
+
+### Labels and descriptions
+
+Labels and descriptions can be specified to supply more information about the purpose of the custom field, and also to allow translations to be set. In the Admin UI, the `label` will be used in any forms featuring the custom field, and will fall back to `name` if no label is specified.
+
+```TypeScript
+Product: [
+  {
+    name: 'extendedDescription', 
+    type: 'localeString',
+    label: [
+      { languageCode: LanguageCode.en, value: 'Extended description' },
+      { languageCode: LanguageCode.de, value: 'Erweiterte Beschreibung' },
+    ],
+    description: [
+      { languageCode: LanguageCode.en, value: 'Technical specs, external links and images' },
+      { languageCode: LanguageCode.de, value: 'Technische Daten, externe Links und Bilder' },
+    ],
+    length: 65535,
+  },
+]
+```
+
+### Lists
+
+A custom field may hold an array of values by setting the `list` property to `true`:
+
+```TypeScript
+Product: [
+  {
+    name: 'keywords', 
+    type: 'localeString',
+    list: true,
+  },
+]
+```
+
+### Validation
+
+Certain custom field types may be configured with validation parameters:
+
+```TypeScript
+Product: [
+  {
+    name: 'partCode', 
+    type: 'string',
+    pattern: '^[0-9]{4}\-[A-Z]{3-4}$'
+  },
+  {
+    name: 'location', 
+    type: 'string', 
+    options: [
+      { value: 'warehouse1' },
+      { value: 'warehouse2' },
+      { value: 'shop' },
+    ]
+  },
+  {
+    name: 'weight', 
+    type: 'int', 
+    min: 0,
+    max: 9999,
+    step: 1,  
+  },
+]
+```
+
+In the above examples, attempting to set a custom field value which does not conform to the specified parameters (e.g. a `partCode` of `'121A'`) will throw an exception. In the Admin UI, these constraints will also be expressed in the form fields used to enter the data.
+
+For even more control over validation, a `validate` function may be provided to any field type, which will run whenever the value is set via the GraphQL API. This function can even be asynchronous and may use the [Injector]({{< relref "injector" >}}) to access providers. Returning a string or LocalizedString means validation failed.
+
+```TypeScript
+Product: [
+  {
+    name: 'partCode', 
+    type: 'string',
+    validate: async(value, injector) => {
+      const partCodeService = injector.get(PartCodeService);
+      const isValid = await partCodeService.validateCode(value);
+      if (!isValid) {
+        return `Part code ${value} is not valid`;
+      }
     },
-]
-```
-
-### Labels and descriptions
-
-Labels and descriptions can be specified to supply more information about the purpose of the custom field, and also to
-allow translations to be set. In the Admin UI, the `label` will be used in any forms featuring the custom field, and
-will fall back to `name` if no label is specified.
-
-```TypeScript
-Product: [
-    {
-        name: 'extendedDescription',
-        type: 'localeString',
-        label: [
-            {languageCode: LanguageCode.en, value: 'Extended description'},
-            {languageCode: LanguageCode.de, value: 'Erweiterte Beschreibung'},
-        ],
-        description: [
-            {languageCode: LanguageCode.en, value: 'Technical specs, external links and images'},
-            {languageCode: LanguageCode.de, value: 'Technische Daten, externe Links und Bilder'},
-        ],
-        length: 65535,
-    },
-]
-```
-
-### Lists
-
-A custom field may hold an array of values by setting the `list` property to `true`:
-
-```TypeScript
-Product: [
-    {
-        name: 'keywords',
-        type: 'localeString',
-        list: true,
-    },
-]
-```
-
-### Validation
-
-Certain custom field types may be configured with validation parameters:
-
-```TypeScript
-Product: [
-    {
-        name: 'partCode',
-        type: 'string',
-        pattern: '^[0-9]{4}\-[A-Z]{3-4}$'
-    },
-    {
-        name: 'location',
-        type: 'string',
-        options: [
-            {value: 'warehouse1'},
-            {value: 'warehouse2'},
-            {value: 'shop'},
-        ]
-    },
-    {
-        name: 'weight',
-        type: 'int',
-        min: 0,
-        max: 9999,
-        step: 1,
-    },
-]
-```
-
-In the above examples, attempting to set a custom field value which does not conform to the specified parameters (e.g.
-a `partCode` of `'121A'`) will throw an exception. In the Admin UI, these constraints will also be expressed in the form
-fields used to enter the data.
-
-For even more control over validation, a `validate` function may be provided to any field type, which will run whenever
-the value is set via the GraphQL API. This function can even be asynchronous and may use the [Injector]({{< relref "
-injector" >}}) to access providers. Returning a string or LocalizedString means validation failed.
-
-```TypeScript
-Product: [
-    {
-        name: 'partCode',
-        type: 'string',
-        validate: async (value, injector) => {
-            const partCodeService = injector.get(PartCodeService);
-            const isValid = await partCodeService.validateCode(value);
-            if (!isValid) {
-                return `Part code ${value} is not valid`;
-            }
-        },
-    },
+  },
 ]
 ```
 
 ### public, readonly & internal
 
-Some custom fields may be used internally in your business logic, or for integration with external systems. In this case
-the can restrict access to the information they contain. In this example, the Customer entity has an externalId relating
-to an external integration.
-
-- `public: false` means that it will not be exposed via the Shop API.
-- `readonly: true` means it will be exposed, but cannot be updated via the Admin API. It can only be changed
-  programmatically in plugin code.
-- `internal: false` - means the field _will_ be exposed via the GraphQL APIs (in this case on the Admin API due to
-  the `public: false` setting). If it was set to `internal: true`, then the field would not be exposed _at all_ in
-  either of the GraphQL APIs, and will not be visible in the Admin UI. Internal custom fields are useful for purely
-  internal implementation details.
+Some custom fields may be used internally in your business logic, or for integration with external systems. In this case the can restrict access to the information they contain. In this example, the Customer entity has an externalId relating to an external integration. 
+
+* `public: false` means that it will not be exposed via the Shop API.
+* `readonly: true` means it will be exposed, but cannot be updated via the Admin API. It can only be changed programmatically in plugin code.
+* `internal: false` - means the field _will_ be exposed via the GraphQL APIs (in this case on the Admin API due to the `public: false` setting). If it was set to `internal: true`, then the field would not be exposed _at all_ in either of the GraphQL APIs, and will not be visible in the Admin UI. Internal custom fields are useful for purely internal implementation details.
 
 ```TypeScript
 Customer: [
-    {
-        name: 'externalId',
-        type: 'string',
-        public: false,
-        readonly: true,
-        internal: false,
-    },
+  {
+    name: 'externalId',
+    type: 'string',
+    public: false,
+    readonly: true,
+    internal: false,
+  },
 ],
 ```
 
@@ -422,59 +385,46 @@
 
 ```TypeScript
 Customer: [
-    {
-        name: 'avatar',
-        type: 'relation',
-        entity: Asset,
-        // may be omitted if the entity name matches the GraphQL type name,
-        // which is true for all built-in entities.
-        graphQLType: 'Asset',
-        // Whether to "eagerly" load the relation
-        // See https://typeorm.io/#/eager-and-lazy-relations
-        eager: false,
-    },
-]
-```
-
-In this example, we set up a many-to-one relationship from Customer to Asset, allowing us to specify an avatar image for
-each Customer. Relation custom fields are unique in that the input and output names are not the same - the input will
-expect an ID and will be named `'<field name>Id'` or `'<field name>Ids'` for list types.
+  {
+    name: 'avatar',
+    type: 'relation',
+    entity: Asset,
+    // may be omitted if the entity name matches the GraphQL type name,
+    // which is true for all built-in entities.
+    graphQLType: 'Asset', 
+    // Whether to "eagerly" load the relation
+    // See https://typeorm.io/#/eager-and-lazy-relations
+    eager: false,
+  },
+]
+```
+
+In this example, we set up a many-to-one relationship from Customer to Asset, allowing us to specify an avatar image for each Customer. Relation custom fields are unique in that the input and output names are not the same - the input will expect an ID and will be named `'<field name>Id'` or `'<field name>Ids'` for list types.
 
 ```GraphQL
 mutation {
-    updateCustomer(input: {
-        id: 1
-        customFields: {
-            avatarId: 42,
-        }
-    }) {
+  updateCustomer(input: {
+    id: 1
+    customFields: {
+      avatarId: 42,
+    }
+  }) {
+    id
+    customFields {
+      avatar {
         id
-        customFields {
-            avatar {
-                id
-                name
-                preview
-            }
-        }
-    }
+        name
+        preview
+      }
+    }
+  }
 }
 ```
 
 {{% alert %}}
 **UI for relation type**
 
-<<<<<<< HEAD
-The Admin UI app has built-in selection components for "relation" custom fields which reference certain common entity
-types, such as Asset, Product, ProductVariant and Customer. If you are relating to an entity not covered by the built-in
-selection components, you will see a generic relation component which allows you to manually enter the ID of the entity
-you wish to select.
-
-If the generic selector is not suitable, or is you wish to replace one of the built-in selector components, you can
-create a UI extension which defines a custom field control for that custom field. You can read more about this in
-the [custom form input guide]({{< relref "custom-form-inputs" >}})
-=======
 The Admin UI app has built-in selection components for "relation" custom fields that reference certain common entity types, such as Asset, Product, ProductVariant and Customer. If you are relating to an entity not covered by the built-in selection components, you will see a generic relation component which allows you to manually enter the ID of the entity you wish to select.
 
 If the generic selector is not suitable, or is you wish to replace one of the built-in selector components, you can create a UI extension that defines a custom field control for that custom field. You can read more about this in the [custom form input guide]({{< relref "custom-form-inputs" >}})
->>>>>>> a0d001d3
 {{< /alert >}}